/*!
    Etherage is a crate implementing an ethercat master, with an API as close as possible to the concepts of the ethercat protocol.
<<<<<<< HEAD

    It mainly features

    - [Master] for protocol-safe and memory-safe access to the functions of the master
    - [Slave] for protocol-safe and memory-safe access to the functions of slaves
    - [RawMaster] and other structures based on it for memory-safe but protocol-unsafe access to lower level features of the protocol

    complete feature list:

=======
    
    ## It mainly features
    
    - [Master] for protocol-safe and memory-safe access to the functions of the master
    - [Slave] for protocol-safe and memory-safe access to the functions of slaves
    - [RawMaster] and other structures based on it for memory-safe but protocol-unsafe access to lower level features of the protocol
    
    ## Complete feature list
    
>>>>>>> 3cd6bc8b
    - [x] master over different sockets
        + [x] raw ethernet
        + [x] UDP
    - [ ] minimalistic features
        - [x] PDU commands
        - [x] registers access
        - [ ] slave information access
    - [x] mailbox
        + generic messaging
        + [x] COE
            - [x] SDO read/write
            - [ ] PDO read/write
            - [ ] informations
        + [ ] EOE
        + [ ] FOE
    - [ ] distributed clock
        + [ ] static drift
        + [ ] dynamic drift
    - optimization features
        + [x] multiple PDUs per ethercat frame (speed up and compress transmissions)
        + [x] tasks for different slaves or for same slave are parallelized whenever possible
        + [x] no dynamic allocation in transmission and realtime functions
*/

pub mod data;
#[allow(non_upper_case_globals)]
#[allow(unused)]
pub mod registers;

pub mod socket;
pub mod rawmaster;
pub mod mailbox;
pub mod sdo;
pub mod can;
pub mod master;
<<<<<<< HEAD
pub mod clock;
// mod slave;
=======
pub mod slave;
>>>>>>> 3cd6bc8b


pub use crate::data::{PduData, Field, BitField};
pub use crate::sdo::Sdo;
pub use crate::socket::*;
pub use crate::rawmaster::*;
pub use crate::master::*;
pub use crate::slave::*;


use std::sync::Arc;

/// general object reporting an unexpected result regarding ethercat communication
#[derive(Clone, Debug)]
pub enum EthercatError<T> {
    /// error caused by communication support
    ///
    /// these errors are exterior to this library
    Io(Arc<std::io::Error>),
    
    /// error reported by a slave, its type depend on the operation returning this error
    ///
    /// these errors can generally be handled and fixed by retrying the operation or reconfiguring the slave
    Slave(T),
    
    /// error reported by the master
    ///
    /// these errors can generally be handled and fixed by retrying the operation or using the master differently
    Master(&'static str),
    
    /// error detected by the master in the ethercat communication
    ///
    /// these errors can generally not be fixed and the whole communication has to be restarted
    Protocol(&'static str),
}<|MERGE_RESOLUTION|>--- conflicted
+++ resolved
@@ -1,26 +1,14 @@
 /*!
     Etherage is a crate implementing an ethercat master, with an API as close as possible to the concepts of the ethercat protocol.
-<<<<<<< HEAD
 
-    It mainly features
+    ## It mainly features
 
     - [Master] for protocol-safe and memory-safe access to the functions of the master
     - [Slave] for protocol-safe and memory-safe access to the functions of slaves
     - [RawMaster] and other structures based on it for memory-safe but protocol-unsafe access to lower level features of the protocol
 
-    complete feature list:
+    ## Complete feature list
 
-=======
-    
-    ## It mainly features
-    
-    - [Master] for protocol-safe and memory-safe access to the functions of the master
-    - [Slave] for protocol-safe and memory-safe access to the functions of slaves
-    - [RawMaster] and other structures based on it for memory-safe but protocol-unsafe access to lower level features of the protocol
-    
-    ## Complete feature list
-    
->>>>>>> 3cd6bc8b
     - [x] master over different sockets
         + [x] raw ethernet
         + [x] UDP
@@ -56,12 +44,8 @@
 pub mod sdo;
 pub mod can;
 pub mod master;
-<<<<<<< HEAD
 pub mod clock;
-// mod slave;
-=======
 pub mod slave;
->>>>>>> 3cd6bc8b
 
 
 pub use crate::data::{PduData, Field, BitField};
@@ -81,17 +65,17 @@
     ///
     /// these errors are exterior to this library
     Io(Arc<std::io::Error>),
-    
+
     /// error reported by a slave, its type depend on the operation returning this error
     ///
     /// these errors can generally be handled and fixed by retrying the operation or reconfiguring the slave
     Slave(T),
-    
+
     /// error reported by the master
     ///
     /// these errors can generally be handled and fixed by retrying the operation or using the master differently
     Master(&'static str),
-    
+
     /// error detected by the master in the ethercat communication
     ///
     /// these errors can generally not be fixed and the whole communication has to be restarted
