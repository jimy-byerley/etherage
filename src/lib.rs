--- conflicted
+++ resolved
@@ -1,15 +1,14 @@
-<<<<<<< HEAD
 /*!
     Etherage is a crate implementing an ethercat master, with an API as close as possible to the concepts of the ethercat protocol.
-    
+
     ## It mainly features
-    
+
     - [Master] for protocol-safe and memory-safe access to the functions of the master
     - [Slave] for protocol-safe and memory-safe access to the functions of slaves
     - [RawMaster] and other structures based on it for memory-safe but protocol-unsafe access to lower level features of the protocol
-    
+
     ## Complete feature list
-    
+
     - [x] master over different sockets
         + [x] raw ethernet
         + [x] UDP
@@ -31,7 +30,7 @@
 */
 
 pub mod data;
-#[allow(non_upper_case_globals)] 
+#[allow(non_upper_case_globals)]
 #[allow(unused)]
 pub mod registers;
 
@@ -49,14 +48,4 @@
 pub use crate::socket::*;
 pub use crate::rawmaster::*;
 pub use crate::master::*;
-// pub use crate::slave::*;
-=======
-mod socket;
-mod data;
-mod rawmaster;
-
-pub use crate::data::PduData;
-pub use crate::socket::*;
-pub use crate::rawmaster::*;
-// pub use crate::master::*;
->>>>>>> caceb65b
+// pub use crate::slave::*;