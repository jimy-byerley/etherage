/*!
    Etherage is a crate implementing an ethercat master, with an API as close as possible to the concepts of the ethercat protocol.
<<<<<<< HEAD

=======
	
	The following scheme shows the ethernet topology of an ethercat bus. It is a ring considering directional arrows (which is the way data transits over the bus). And it is a tree considering bilateral links (which is the way the network is wired).
    
	![ethercat network topology](/etherage/schemes/ethercat-network.svg)
	
	Each slave only has a very short time and very limited ressources to react & alter the datagrams transiting from one of its port to the next one, resulting in a realtime communcation bus. This library and the ethercat protocol are designed in this spirit. The idea is for the master to send datagrams and for the slaves to react and fill them, few bytes each slave. In order to control a vast amount of slaves concurrently in the same datagram, this library is deeply `async`.
    
>>>>>>> d4e68aa5
    ## It mainly features

    - [Master] for protocol-safe and memory-safe access to the functions of the master
    - [Slave] for protocol-safe and memory-safe access to the functions of slaves
    - [RawMaster] and other structures based on it for memory-safe but protocol-unsafe access to lower level features of the protocol

    ## Complete feature list

    - [x] master over different sockets
        + [x] raw ethernet
        + [x] UDP
    - [ ] minimalistic features
        - [x] PDU commands
        - [x] access to logical & physical memories
        - [ ] slave information access
    - [x] mailbox
        + generic messaging
        + [x] COE
            - [x] SDO read/write
            - [ ] PDO read/write
            - [ ] informations
            - [x] tools for mapping
        + [ ] EOE
        + [ ] FOE
    - [ ] distributed clock
        + [ ] static drift
        + [ ] dynamic drift
	- convenience
		+ [x] logical memory & slave group management tools
		+ [x] mapping tools
    - optimization features
        + [x] multiple PDUs per ethercat frame (speed up and compress transmissions)
        + [x] tasks for different slaves or for same slave are parallelized whenever possible
        + [x] no dynamic allocation in transmission and realtime functions
        + [x] async API and implementation to avoid threads context switches
*/

pub mod data;
#[allow(non_upper_case_globals)]
#[allow(unused)]
pub mod registers;
#[allow(non_upper_case_globals)] 
#[allow(unused)]
pub mod sdo;

pub mod socket;
pub mod rawmaster;
pub mod mailbox;
pub mod can;
pub mod master;
pub mod synchro;
pub mod slave;
pub mod mapping;


pub use crate::data::{PduData, Field, BitField};
pub use crate::sdo::Sdo;
pub use crate::socket::*;
<<<<<<< HEAD
pub use crate::rawmaster::*;
pub use crate::master::*;
pub use crate::slave::*;
pub use crate::synchro::*;
=======
pub use crate::rawmaster::{RawMaster, SlaveAddress};
pub use crate::master::Master;
pub use crate::slave::{Slave, CommunicationState};
pub use crate::mapping::{Mapping, Group, Config};
>>>>>>> d4e68aa5


use std::sync::Arc;

/// general object reporting an unexpected result regarding ethercat communication
#[derive(Clone, Debug)]
pub enum EthercatError<T> {
    /// error caused by communication support
    ///
    /// these errors are exterior to this library
    Io(Arc<std::io::Error>),

    /// error reported by a slave, its type depend on the operation returning this error
    ///
    /// these errors can generally be handled and fixed by retrying the operation or reconfiguring the slave
    Slave(T),

    /// error reported by the master
    ///
    /// these errors can generally be handled and fixed by retrying the operation or using the master differently
    Master(&'static str),

    /// error detected by the master in the ethercat communication
    ///
    /// these errors can generally not be fixed and the whole communication has to be restarted
    Protocol(&'static str),
}<|MERGE_RESOLUTION|>--- conflicted
+++ resolved
@@ -1,16 +1,12 @@
 /*!
     Etherage is a crate implementing an ethercat master, with an API as close as possible to the concepts of the ethercat protocol.
-<<<<<<< HEAD
 
-=======
-	
 	The following scheme shows the ethernet topology of an ethercat bus. It is a ring considering directional arrows (which is the way data transits over the bus). And it is a tree considering bilateral links (which is the way the network is wired).
-    
+
 	![ethercat network topology](/etherage/schemes/ethercat-network.svg)
-	
+
 	Each slave only has a very short time and very limited ressources to react & alter the datagrams transiting from one of its port to the next one, resulting in a realtime communcation bus. This library and the ethercat protocol are designed in this spirit. The idea is for the master to send datagrams and for the slaves to react and fill them, few bytes each slave. In order to control a vast amount of slaves concurrently in the same datagram, this library is deeply `async`.
-    
->>>>>>> d4e68aa5
+
     ## It mainly features
 
     - [Master] for protocol-safe and memory-safe access to the functions of the master
@@ -52,7 +48,7 @@
 #[allow(non_upper_case_globals)]
 #[allow(unused)]
 pub mod registers;
-#[allow(non_upper_case_globals)] 
+#[allow(non_upper_case_globals)]
 #[allow(unused)]
 pub mod sdo;
 
@@ -69,17 +65,10 @@
 pub use crate::data::{PduData, Field, BitField};
 pub use crate::sdo::Sdo;
 pub use crate::socket::*;
-<<<<<<< HEAD
-pub use crate::rawmaster::*;
-pub use crate::master::*;
-pub use crate::slave::*;
-pub use crate::synchro::*;
-=======
 pub use crate::rawmaster::{RawMaster, SlaveAddress};
 pub use crate::master::Master;
 pub use crate::slave::{Slave, CommunicationState};
 pub use crate::mapping::{Mapping, Group, Config};
->>>>>>> d4e68aa5
 
 
 use std::sync::Arc;
