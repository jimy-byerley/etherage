/*!
    SII (Slave Information Interface) allows to retreive declarative informations about a slave (like a manifest) like product code, vendor, etc as well as slave boot-up configs
<<<<<<< HEAD
    
    This module expose the standard EEPROM registers. registers are defined as [Field]s in the EEPROM, which content can be accessed using the instance of [Sii] (Slave Information Interface) proper to each slave.
=======

    This module expose the standard SII registers.
>>>>>>> 44179b80

    ETG.1000.6 5.4
*/

use crate::{
    rawmaster::{RawMaster, SlaveAddress},
    data::{self, PduData, Storage, Field, Cursor},
    registers,
    };
use bilge::prelude::*;

const WORD: usize = core::mem::size_of::<u16>();


//  ETG.1000.6 5.4 table 16

/// Initialization value for PDI Control register (0x140 - 0x141)
pub const pdi_control: Field<u16> = Field::simple(WORD*0x0000);
/// Initialization value for PDI Configuration register (0x150-0x151)
pub const pdi_config: Field<u16> = Field::simple(WORD*0x0001);
/// Sync Impulse in multiples of 10 ns
pub const sync_impulse: Field<u16> = Field::simple(WORD*0x0002);
/// intialization value for PDI Configuration register R8 most significant word (0x152-0x153
pub const pdi_config2: Field<u16> = Field::simple(WORD*0x0003);
/// Alias Address
pub const address_alias: Field<u16> = Field::simple(WORD*0x0004);
/// low byte contains remainder of division of word 0 to word 6 as unsigned number divided by the polynomial x^8+x^2+x+1(initial value 0xFF)
pub const checksum: Field<u16> = Field::simple(WORD*0x0007);

pub mod device {
    use super::*;
<<<<<<< HEAD
    
    pub const vendor: Field<u32> = Field::simple(WORD*0x0008);
    pub const product: Field<u32> = Field::simple(WORD*0x000a);
    pub const revision: Field<u32> = Field::simple(WORD*0x000c);
    pub const serial_number: Field<u32> = Field::simple(WORD*0x000e);
=======

    const vendor: Field<u32> = Field::simple(WORD*0x0008);
    const product: Field<u32> = Field::simple(WORD*0x000a);
    const revision: Field<u32> = Field::simple(WORD*0x000c);
    const serial_number: Field<u32> = Field::simple(WORD*0x000e);
>>>>>>> 44179b80
}

pub mod mailbox {
    use super::*;
<<<<<<< HEAD
    
    /// mailbox recommended parameters during [crate::SlaveState::Boostrap] state
    pub mod boostrap {
        use super::*;
        pub mod receive {
=======

    mod boostrap {
        mod receive {
>>>>>>> 44179b80
            use super::*;

            /// Send Mailbox Offset for Bootstrap state (slave to master)
            pub const offset: Field<u16> = Field::simple(WORD*0x0014);
            /// Send Mailbox Size for Bootstrap state (slave to master)
            /// Standard Mailbox size and Bootstrap Mailbox can differ. A bigger Mailbox size in Bootstrap mode can be used for optimiziation
            pub const size: Field<u16> = Field::simple(WORD*0x0015);
        }
       pub  mod send {
            use super::*;

            /// Receive Mailbox Offset for Standard state (master to slave)
            pub const offset: Field<u16> = Field::simple(WORD*0x0016);
            /// Receive Mailbox Size for Standard state (master to slave)
            pub const size: Field<u16> = Field::simple(WORD*0x0017);
        }
    }
    /// mailbox recommended parameters during other slave states
    pub mod standard {
        use super::*;
        pub mod receive {
            use super::*;

            /// Receive Mailbox Offset for Standard state (master to slave)
            pub const offset: Field<u16> = Field::simple(WORD*0x0018);
            /// Receive Mailbox Size for Standard state (master to slave)
            pub const size: Field<u16> = Field::simple(WORD*0x0019);
        }
        pub mod send {
            use super::*;

            /// Send Mailbox Offset for Standard state (slave to master)
            pub const offset: Field<u16> = Field::simple(WORD*0x001a);
            /// Send Mailbox Size for Standard state (slave to master)
            pub const size: Field<u16> = Field::simple(WORD*0x001b);
        }
    }
    /// Mailbox Protocols Supported as defined in ETG.1000.6 Table 18
    pub const protocols: Field<MailboxTypes> = Field::simple(WORD*0x001c);
}

/**
    size of EEPROM in [KiBit] + 1
    NOTE: KiBit means 1024 Bit.
    NOTE: size = 0 means a EEPROM size of 1 KiBit
*/
pub const eeprom_size: Field<u16> = Field::simple(WORD*0x003e);
/// This Version is 1
pub const version: Field<u16> = Field::simple(WORD*0x003f);




/// implementation of the Slave Information Interface (SII) to communicate with a slave's EEPROM memory
pub struct Sii<'a> {
    master: &'a RawMaster,
    slave: SlaveAddress,
    /// address unit (number of bytes) to use for communication
    unit: u16,
    /// whether the EEPROM is writable through the SII
    writable: bool,
}
impl<'a> Sii<'a> {
    pub async fn new(master: &'a RawMaster, slave: SlaveAddress) -> Sii<'a> {
        let status = master.read(slave, registers::sii::control).await.one();
        let unit = match status.address_unit() {
            registers::SiiUnit::Byte => 1,
            registers::SiiUnit::Word => 2,
        };
        assert!(!status.checksum_error(), "corrupted slave information EEPROM");
        Self {master, slave, unit, writable: status.write_access()}
        // TODO: error propagation
    }
    /// tells if the EEPROM is writable through the SII
    pub fn writable(&self) -> bool {self.writable}
    
    /// read data from the slave's EEPROM using the SII
    pub async fn read<T: PduData>(&mut self, field: Field<T>) -> T {
        let mut buffer = T::Packed::uninit();
        
        let mut cursor = Cursor::new(buffer.as_mut());
        while cursor.remain().len() != 0 {
            // send request
            self.master.write(self.slave, registers::sii::control_address, registers::SiiControlAddress {
                control: {
                    let mut control = registers::SiiControl::default();
                    control.set_read_operation(true);
                    control
                },
                address: ((field.byte + cursor.position()) as u16) / self.unit,
            }).await.one();
            
            // wait for interface to become available
            let status = loop {
                let answer = self.master.read(self.slave, registers::sii::control).await;
                if answer.answers == 1 && ! answer.value.busy()  && ! answer.value.read_operation()
                    {break answer.value}
            };
            // check for errors
            assert!(!status.command_error() && !status.device_info_error());
            // buffer the result
            let size = match status.read_size() {
                registers::SiiTransaction::Bytes4 => 4,
                registers::SiiTransaction::Bytes8 => 8,
                };
            cursor.write(&self.master.read(self.slave, registers::sii::data).await
                            .value[.. size]).unwrap();
        }
<<<<<<< HEAD
        T::unpack(buffer.as_ref()).unwrap()
        // TODO: error propagation
=======
        T::unpack(buffer.as_ref())

        // TODO:  change the segment size using read_size
>>>>>>> 44179b80
    }
    
    /// write data to the slave's EEPROM using the SII
    pub async fn write<T: PduData>(&mut self, field: Field<T>, value: &T) {
        let mut buffer = T::Packed::uninit();
        value.pack(buffer.as_mut()).unwrap();
        
        let mut cursor = Cursor::new(buffer.as_mut());
        while cursor.remain().len() != 0 {
            // write operation is forced to be 2 bytes (ETG.1000.4 6.4.5)
            // send request
            self.master.write(self.slave, registers::sii::control_address_data, registers::SiiControlAddressData {
                control: {
                    let mut control = registers::SiiControl::default();
                    control.set_write_operation(true);
                    control
                },
                address: ((field.byte + cursor.position()) as u16) / self.unit,
                reserved: 0,
                data: cursor.unpack().unwrap(),
            }).await.one();
            
            // wait for interface to become available
            let status = loop {
                let answer = self.master.read(self.slave, registers::sii::control).await;
                if answer.answers == 1 && ! answer.value.busy()  && ! answer.value.write_operation()
                    {break answer.value}
            };
            // check for errors
            assert!(!status.command_error() && !status.write_error());
        }
<<<<<<< HEAD
        // TODO: error propagation
    }
    
    /// reload first 128 bits of data from the EEPROM
    pub async fn reload(&mut self) {
        self.master.write(self.slave, registers::sii::control, {
            let mut control = registers::SiiControl::default();
            control.set_reload_operation(true);
            control
        }).await.one();
        
        // wait for interface to become available
        let status = loop {
            let answer = self.master.read(self.slave, registers::sii::control).await;
            if answer.answers == 1 && ! answer.value.busy() && ! answer.value.reload_operation()  
                {break answer.value}
        };
        // check for errors
        assert!(!status.command_error() && !status.checksum_error() && !status.device_info_error());
        // TODO: error propagation
=======

        // TODO:  check possible write errors
>>>>>>> 44179b80
    }
}

pub struct SiiIterator<'a> {
    sii: &'a mut Sii<'a>,
    position: usize,
}
impl SiiIterator<'_> {
    pub async fn next(&mut self) -> Option<CategoryHeader> {
        let header = self.sii.read(Field::<CategoryHeader>::simple(self.position)).await;
        self.position += usize::from(header.size());
        Some(header)
    }
}



/**
    header for a SII category
    
    ETG.1000.6 table 17
*/
#[bitsize(32)]
#[derive(TryFromBits, DebugBits, Copy, Clone)]
pub struct CategoryHeader {
    /// Category Type as defined in ETG.1000.6 Table 19
    pub category: CategoryType,
    /// Following Category Word Size x
    pub size: u16,
}
data::bilge_pdudata!(CategoryHeader, u32);

/**
    type of category in the SII

    ETG.1000.6 table 19
*/
#[bitsize(16)]
#[derive(TryFromBits, Debug, Copy, Clone, Eq, PartialEq)]
pub enum CategoryType {
    Nop = 0,
    /// String repository for other Categories structure of this category data see ETG.1000.6 Table 20
    Strings = 10,
    /// Data Types for future use
    DataTypes = 20,
    /// General information structure of this category data see ETG.1000.6 Table 21
    General = 30,
    /// FMMUs to be used structure of this category data see ETG.1000.6 Table 23
    Fmmu = 40,
    /// Sync Manager Configuration structure of this category data see ETG.1000.6 Table 24
    SyncManager = 41,
    /// TxPDO description structure of this category data see ETG.1000.6 Table 25
    TxPdo = 50,
    /// RxPDO description structure of this category data see ETG.1000.6 Table 25
    RxPdo = 51,
    /// Distributed Clock for future use
    Dc = 60,
    /// mark the end of SII categories
    End = 0xffff,
}

/// ETG.1000.6 table 21
#[repr(packed)]
pub struct CategoryGeneral {
    /// Group Information (Vendor specific) - Index to STRINGS
    pub group: u8,
    /// Image Name (Vendor specific) - Index to STRINGS
    pub img: u8,
    /// Device Order Number (Vendor specific) - Index to STRINGS
    pub order: u8,
    /// Device Name Information (Vendor specific) - Index to STRINGS
    pub name: u8,
    _reserved0: u8,
    /// supported CoE features
    pub coe: CoeDetails,
    /// supported FoE features
    pub foe: FoeDetails,
    /// supported EoE features
    pub eoe: EoeDetails,
    _reserved1: [u8;3],
    pub flags: GeneralFlags,
    /// EBus Current Consumption in mA, negative Values means feeding in current feed in sets the available current value to the given value
    pub ebus_current: i16,
    /// Index to Strings – duplicate for compatibility reasons
    pub group2: u8,
    _reserved2: u8,
    /// Description of Physical Ports
    pub ports: PhysicialPorts,
    /// Element defines the ESC memory address where the Identification ID is saved if Identification Method = IdentPhyM
    pub identification_address: u16,
}

/// ETG.1000.6 table 18
#[bitsize(8)]
#[derive(FromBits, DebugBits, Copy, Clone, Eq, PartialEq)]
pub struct MailboxTypes {
    /// ADS over EtherCAT (routing and parallel services)
    pub ads: bool,
    /// Ethernet over EtherCAT (tunnelling of Data Link services)
    pub ethernet: bool,
    /// CAN application protocol over EtherCAT (access to SDO)
    pub can: bool,
    /// File Access over EtherCAT
    pub file: bool,
    /// Servo Drive Profile over EtherCAT
    pub servo: bool,
    /// Vendor specific protocol over EtherCAT
    pub specific: bool,
    reserved: u2,
}
data::bilge_pdudata!(MailboxTypes, u8);

/// supported CoE features
#[bitsize(8)]
#[derive(FromBits, DebugBits, Copy, Clone, Eq, PartialEq)]
pub struct CoeDetails {
    pub sdo: bool,
    pub sdo_info: bool,
    pub pdo_assign: bool,
    pub pdo_config: bool,
    pub startup_upload: bool,
    pub sdo_complete: bool,
    _reserved: u2,
}
#[bitsize(8)]
#[derive(FromBits, DebugBits, Copy, Clone, Eq, PartialEq)]
pub struct FoeDetails {
    // protocol supported
    pub enable: bool,
    _reserved: u7,
}
#[bitsize(8)]
#[derive(FromBits, DebugBits, Copy, Clone, Eq, PartialEq)]
pub struct EoeDetails {
    // protocol supported
    pub enable: bool,
    _reserved: u7,
}
#[bitsize(8)]
#[derive(FromBits, DebugBits, Copy, Clone, Eq, PartialEq)]
pub struct GeneralFlags {
    pub enable_safeop: bool,
    pub enable_notlrw: bool,
    pub mbox_dll: bool,
    /// ID selector mirrored in AL Statud Code
    pub ident_alsts: bool,
    /// ID selector value mirrored in specific physical memory as deonted by the parameter “Physical Memory Address”
    pub ident_phym: bool,
    _reserved: u3,
}

#[bitsize(16)]
#[derive(FromBits, DebugBits, Copy, Clone, Eq, PartialEq)]
pub struct PhysicialPorts {
    pub ports: [PhysicalPort; 4],
}
#[bitsize(4)]
#[derive(FromBits, Debug, Copy, Clone, Eq, PartialEq)]
pub enum PhysicalPort {
    #[fallback]
    Disabled = 0x0,
    /// media independent interface
    Mii = 0x1,
    Reserved = 0x2,
    Ebus = 0x3,
    /// NOTE: Fast Hot Connect means a Port with Ethernet Physical Layer and Autonegotiation off (100Mbps fullduplex)
    FastHotconnect = 0x4,
}

/// ETG.1000.6 table 23
#[bitsize(8)]
#[derive(FromBits, Debug, Copy, Clone, Eq, PartialEq)]
pub enum FmmuUsage {
    #[fallback]
    Disabled = 0,
    Outputs = 1,
    Inputs = 2,
    SyncManagerStatus = 3,
}

/// ETG.1000.6 table 24
#[bitsize(64)]
#[derive(TryFromBits, DebugBits, Copy, Clone, Eq, PartialEq)]
pub struct CategorySyncManager {
    /// Origin of Data (see Physical Start Address of SyncM)
    pub address: u16,
    pub length: u16,
    /// Defines Mode of Operation (see Control Register of SyncM)
    pub control: u8,
    /// don't care
    pub status: u8,
    pub enable: SyncManagerEnable,
    pub usage: SyncManagerUsage,
}

#[bitsize(8)]
#[derive(FromBits, DebugBits, Copy, Clone, Eq, PartialEq)]
pub struct SyncManagerEnable {
    pub enable: bool,
    /// fixed content (info for config tool –SyncMan has fixed content)
    pub fixed_content: bool,
    /// virtual SyncManager (virtual SyncMan – no hardware resource used)
    pub virtual_sync_manager: bool,
    /// opOnly (SyncMan should be enabled only in OP state)
    pub oponly: bool,
    _reserved: u4,
}

#[bitsize(8)]
#[derive(TryFromBits, Debug, Copy, Clone, Eq, PartialEq)]
pub enum SyncManagerUsage {
    Disabled = 0x0,
    MailboxOut = 0x1,
    MailboxIn = 0x2,
    ProcessOut = 0x3,
    ProcessIn = 0x4,
}

/// ETG.1000.6 table 25
struct CategoryPdo {
    // TODO
}

/// ETG.1000.6 table 26
struct CategoryPdoentry {
    // TODO
}<|MERGE_RESOLUTION|>--- conflicted
+++ resolved
@@ -1,12 +1,7 @@
 /*!
     SII (Slave Information Interface) allows to retreive declarative informations about a slave (like a manifest) like product code, vendor, etc as well as slave boot-up configs
-<<<<<<< HEAD
     
     This module expose the standard EEPROM registers. registers are defined as [Field]s in the EEPROM, which content can be accessed using the instance of [Sii] (Slave Information Interface) proper to each slave.
-=======
-
-    This module expose the standard SII registers.
->>>>>>> 44179b80
 
     ETG.1000.6 5.4
 */
@@ -38,34 +33,20 @@
 
 pub mod device {
     use super::*;
-<<<<<<< HEAD
     
     pub const vendor: Field<u32> = Field::simple(WORD*0x0008);
     pub const product: Field<u32> = Field::simple(WORD*0x000a);
     pub const revision: Field<u32> = Field::simple(WORD*0x000c);
     pub const serial_number: Field<u32> = Field::simple(WORD*0x000e);
-=======
-
-    const vendor: Field<u32> = Field::simple(WORD*0x0008);
-    const product: Field<u32> = Field::simple(WORD*0x000a);
-    const revision: Field<u32> = Field::simple(WORD*0x000c);
-    const serial_number: Field<u32> = Field::simple(WORD*0x000e);
->>>>>>> 44179b80
 }
 
 pub mod mailbox {
     use super::*;
-<<<<<<< HEAD
     
     /// mailbox recommended parameters during [crate::SlaveState::Boostrap] state
     pub mod boostrap {
         use super::*;
         pub mod receive {
-=======
-
-    mod boostrap {
-        mod receive {
->>>>>>> 44179b80
             use super::*;
 
             /// Send Mailbox Offset for Bootstrap state (slave to master)
@@ -145,7 +126,7 @@
     /// read data from the slave's EEPROM using the SII
     pub async fn read<T: PduData>(&mut self, field: Field<T>) -> T {
         let mut buffer = T::Packed::uninit();
-        
+
         let mut cursor = Cursor::new(buffer.as_mut());
         while cursor.remain().len() != 0 {
             // send request
@@ -157,7 +138,7 @@
                 },
                 address: ((field.byte + cursor.position()) as u16) / self.unit,
             }).await.one();
-            
+
             // wait for interface to become available
             let status = loop {
                 let answer = self.master.read(self.slave, registers::sii::control).await;
@@ -174,21 +155,15 @@
             cursor.write(&self.master.read(self.slave, registers::sii::data).await
                             .value[.. size]).unwrap();
         }
-<<<<<<< HEAD
         T::unpack(buffer.as_ref()).unwrap()
         // TODO: error propagation
-=======
-        T::unpack(buffer.as_ref())
-
-        // TODO:  change the segment size using read_size
->>>>>>> 44179b80
-    }
-    
+    }
+
     /// write data to the slave's EEPROM using the SII
     pub async fn write<T: PduData>(&mut self, field: Field<T>, value: &T) {
         let mut buffer = T::Packed::uninit();
         value.pack(buffer.as_mut()).unwrap();
-        
+
         let mut cursor = Cursor::new(buffer.as_mut());
         while cursor.remain().len() != 0 {
             // write operation is forced to be 2 bytes (ETG.1000.4 6.4.5)
@@ -203,7 +178,7 @@
                 reserved: 0,
                 data: cursor.unpack().unwrap(),
             }).await.one();
-            
+
             // wait for interface to become available
             let status = loop {
                 let answer = self.master.read(self.slave, registers::sii::control).await;
@@ -213,10 +188,9 @@
             // check for errors
             assert!(!status.command_error() && !status.write_error());
         }
-<<<<<<< HEAD
         // TODO: error propagation
     }
-    
+
     /// reload first 128 bits of data from the EEPROM
     pub async fn reload(&mut self) {
         self.master.write(self.slave, registers::sii::control, {
@@ -224,20 +198,16 @@
             control.set_reload_operation(true);
             control
         }).await.one();
-        
+
         // wait for interface to become available
         let status = loop {
             let answer = self.master.read(self.slave, registers::sii::control).await;
-            if answer.answers == 1 && ! answer.value.busy() && ! answer.value.reload_operation()  
+            if answer.answers == 1 && ! answer.value.busy() && ! answer.value.reload_operation()
                 {break answer.value}
         };
         // check for errors
         assert!(!status.command_error() && !status.checksum_error() && !status.device_info_error());
         // TODO: error propagation
-=======
-
-        // TODO:  check possible write errors
->>>>>>> 44179b80
     }
 }
 
