--- conflicted
+++ resolved
@@ -308,21 +308,12 @@
             //Ignore reference and non active slave
             if slv.address >= self.referent() {
                 // Send offset and delay
-<<<<<<< HEAD
                 self.master.fpwr(slv.address, registers::dc::rcv_time_delay, slv.clock.system_delay).await.one()?;
                 self.master.fpwr(slv.address, registers::dc::rcv_time_offset, slv.clock.system_offset).await.one()?;
 
                 // Enable sync unit
                 self.master.fpwr(slv.address, registers::dc::rcv_time_loop_2, slv.clock.control_loop_params[2]).await.one()?;
                 self.master.fpwr(slv.address, registers::dc::rcv_time_loop_0, slv.clock.control_loop_params[0]).await.one()?;
-=======
-                self.master.fpwr(slv.address, registers::dc::system_delay, slv.clock.system_delay).await.one();
-                self.master.fpwr(slv.address, registers::dc::system_offset, slv.clock.system_offset).await.one();
-
-                // Enable sync unit
-                self.master.fpwr(slv.address, registers::dc::param_2, slv.clock.control_loop_params[2]).await.one();
-                self.master.fpwr(slv.address, registers::dc::param_0, slv.clock.control_loop_params[0]).await.one();
->>>>>>> 73c9153c
             }
             Ok(())
         }).collect::<Vec<_>>().join().await
@@ -387,17 +378,10 @@
                 // Send data in the same frame
                 // survey one slave each iteration
                 // TODO: offer more survey options
-<<<<<<< HEAD
-                let (writting, time_diff, _, _) = (
+                let (writting, time_diff, _) = (
                     self.master.bwr(registers::dc::rcv_system_time, dt),
                     self.master.fprd(self.slaves[watched].address, registers::dc::rcv_time_diff),
-                    self.master.brd(registers::dls_user::r3),
-=======
-                let (_, time_diff, _) = (
-                    self.master.bwr(registers::dc::system_time, dt),
-                    self.master.fprd(self.slaves[watched].address, registers::dc::system_difference),
 //                     self.master.brd(registers::dls_user::r3),
->>>>>>> 73c9153c
                     // send something just to have a flushing pdu sending
                     self.master.pdu(PduCommand::BRD, SlaveAddress::Broadcast, registers::dl::status.byte as u32, &mut [0u8; 2], true),
                 ).join().await;
