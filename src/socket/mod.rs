--- conflicted
+++ resolved
@@ -1,12 +1,11 @@
-<<<<<<< HEAD
 /*!
     This module provide the trait [EthercatSocket], and several implementors allowing to use different physical layers for ethercat communication.
-    
+
     - UDP socket allows to run multiple master, one ethercat segment each, on the same ethernet network (and same machine ethernet port). But exposes the ethercat network to possible delays due to ethernet packet collisions.
-    - Raw socket allows one only master with one only ethercat segment on the ethernet network. It ensure no communication delay with an ethercat segment. 
-    
+    - Raw socket allows one only master with one only ethercat segment on the ethernet network. It ensure no communication delay with an ethercat segment.
+
     Both socket types allows the use of the same master ethernet port for other ethernet protocols such as normal internet operations.
-    
+
     | socket type |  allowed masters on network  |  allowed EC segments on network |  possible jitter |  other protocols allowed on same network |
     |-------------|----------------------------------------|-------------------------------------------|------------------|------------------------------------------|
     | [EthernetSocket] | 1                                 | 1                                         | none             | all non-ethercat protocols               |
@@ -23,47 +22,25 @@
 
 /**
     trait implementing the ethercat frame encapsulation into some medium
-    
+
     This allows to send or receive ethercat frames over any network, but according to ETG 1000.4, only Ethernet and UDP are officially supported
 */
 pub trait EthercatSocket {
-    /** 
-        receive an ethercat frame into the given buffer (starting from ethercat header) 
-        
+    /**
+        receive an ethercat frame into the given buffer (starting from ethercat header)
+
         The buffer should be big enough for the data to receive. No indication of the data size is provided by the socket. Returns the number of bytes read.
-    
+
         The implementor is responsible from assembling the whole packet, and hiding the details of socket-specific headers, footers, checks, fragmentation ...
     */
     fn receive(&self, data: &mut [u8]) -> io::Result<usize>;
-    /** 
+    /**
         send an ethercat frame contained in the given buffer.
-        
+
         The whole buffer will be sent, the user has to tail it to the exact data size to send.
-    
-        the buffer passed must contain the data with the ethercat header. 
+
+        the buffer passed must contain the data with the ethercat header.
         The implentor of this trait is responsible of encapsulating the data into the specific socket by adding the necessary specific headers, footers, checks, fragmentation ...
     */
     fn send(&self, data: &[u8]) -> io::Result<()>;
-}
-=======
-mod udp;
-mod ethernet;
-
-pub use udp::UdpSocket;
-pub use ethernet::EthernetSocket;
-
-use std::io;
-
-/**
-    trait implementing the ethercat frame encapsulation into some medium
-    
-    This allows to send or receive ethercat frames over any network, but according to ETG 1000.4, only Ethernet and UDP are officially supported
-*/
-pub trait EthercatSocket {
-    // receive an ethercat frame into the given buffer
-    fn receive(&self, data: &mut [u8]) -> io::Result<usize>;
-    // send an ethercat frame
-    // the buffer passed must contain the data without the ethercat header, the header containing the frame length and type are added by this function
-    fn send(&self, data: &[u8]) -> io::Result<()>;
-}
->>>>>>> caceb65b
+}