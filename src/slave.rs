--- conflicted
+++ resolved
@@ -1,22 +1,13 @@
 
 use crate::{
     master::Master,
-<<<<<<< HEAD
-	rawmaster::{RawMaster, SlaveAddress},
-	data::{PduData, Field},
-	mailbox::Mailbox,
-	can::Can,
-	registers::{self, AlError},
-    error::{EthercatError, EthercatResult},
-	};
-=======
     rawmaster::{RawMaster, SlaveAddress},
     data::{PduData, Field},
     mailbox::Mailbox,
     can::Can,
     registers,
+    error::{EthercatError, EthercatResult},
     };
->>>>>>> 8fb728b6
 use tokio::sync::{Mutex, MutexGuard};
 use core::ops::Range;
 use std::sync::Arc;
@@ -105,14 +96,9 @@
             {Err(EthercatError::Master("slave already in use by an other instance"))}
         else {
             book.insert(address);
-<<<<<<< HEAD
-            Ok(Self {
-                master: &master.raw,
-=======
             drop(book);
             Some(Self {
                 master: master.raw.clone(),
->>>>>>> 8fb728b6
                 safemaster: Some(master),
                 address,
                 state: Init,
@@ -130,99 +116,39 @@
     pub fn informations(&self)  {todo!()}
 
     /// return the current state of the slave, it does not the current expected state for this slave
-<<<<<<< HEAD
     pub async fn state(&self) -> EthercatResult<CommunicationState> {
-		self.master.read(self.address, registers::al::status).await.one()?
+        self.master.read(self.address, registers::al::status).await.one()
             .state().try_into()
             .map_err(|_| EthercatError::Protocol("undefined slave state"))
-	}
+    }
     /// send a state change request to the slave, and return once the slave has switched
     pub async fn switch(&mut self, target: CommunicationState) -> EthercatResult<(), AlError>  {
-		// send state switch request
-		self.master.write(self.address, registers::al::control, {
-			let mut config = registers::AlControlRequest::default();
-			config.set_state(target.into());
-			config.set_ack(true);
-			config
-		}).await.one()?;
-		
-		// wait for state change, or error
-		loop {
-			let received = self.master.read(self.address, registers::al::response).await.one()?;
-			if received.error() {
-				let received = self.master.read(self.address, registers::al::error).await.one()?;
-				if received == registers::AlError::NoError  {break}
-				return Err(EthercatError::Slave(received));
-			}
-			if received.state() == target.into()  {break}
-		}
-		self.state = target;
-		Ok(())
-=======
-    pub async fn state(&self) -> CommunicationState {
-        self.master.read(self.address, registers::al::status).await.one()
-            .state().try_into().unwrap()
-    }
-    /// send a state change request to the slave, and return once the slave has switched
-    pub async fn switch(&mut self, target: CommunicationState)  {
         // send state switch request
-        while self.master.write(self.address, registers::al::control, {
+        self.master.write(self.address, registers::al::control, {
                 let mut config = registers::AlControlRequest::default();
                 config.set_state(target.into());
                 config.set_ack(true);
                 config.set_request_id(true);
                 config
-            }).await.answers != 1  {}
+		}).await.one()?;
 
         // wait for state change, or error
         loop {
-            let status = self.master.read(self.address, registers::al::response).await.one();
+            let status = self.master.read(self.address, registers::al::response).await.one()?;
             if status.error() {
-                let error = self.master.read(self.address, registers::al::error).await.one();
+                let error = self.master.read(self.address, registers::al::error).await.one()?;
                 if error == registers::AlError::NoError  {break}
-                panic!("error on slave {:?} state change: {:?}", self.address, error);
+				return Err(EthercatError::Slave(received));
             }
             print!("slave {:?} state {:?}  waiting {:?}     \r",
                 self.address,
                 CommunicationState::try_from(status.state()).unwrap(),
                 target,
                 );
-            if status.state() == target.into()  {
-                break
-            }
+            if status.state() == target.into()  {break}
         }
         self.state = target;
-
-// 		// send state switch request
-// 		'main: loop {
-//             self.master.write(self.address, registers::al::control, {
-//                     let mut config = registers::AlControlRequest::default();
-//                     config.set_state(target.into());
-//                     config.set_ack(true);
-//                     config.set_request_id(true);
-//                     config
-//                 }).await;
-//
-//             // wait for state change, or error
-//             for _ in 0 .. 20 {
-//                 let status = self.master.read(self.address, registers::al::response).await.one();
-//                 if status.error() {
-//                     let error = self.master.read(self.address, registers::al::error).await.one();
-//                     if error == registers::AlError::NoError  {break}
-//                     panic!("error on slave {:?} state change: {:?}", self.address, error);
-//                 }
-//                 println!("slave {:?} state {:?}  waiting {:?}",
-//                     self.address,
-//                     CommunicationState::try_from(status.state()).unwrap(),
-//                     target,
-//                     );
-//                 if status.state() == target.into()  {
-//                     break 'main
-//                 }
-//             }
-//         }
-//         self.state = target;
->>>>>>> 8fb728b6
+		Ok(())
     }
     /**
         set the expected state of the slave.
@@ -285,23 +211,13 @@
             MAILBOX_BUFFER_READ,
             ).await?;
         // switch SII owner to PDI, so mailbox can init
-<<<<<<< HEAD
-		self.master.write(self.address, registers::sii::access, {
-			let mut config = registers::SiiAccess::default();
-			config.set_owner(registers::SiiOwner::Pdi);
-			config
-            }).await.one()?;
-		
-		self.coe = None;
-=======
         self.master.write(self.address, registers::sii::access, {
             let mut config = registers::SiiAccess::default();
             config.set_owner(registers::SiiOwner::Pdi);
             config
-            }).await.one();
+            }).await.one()?;
 
         self.coe = None;
->>>>>>> 8fb728b6
         self.mailbox = Some(Arc::new(Mutex::new(mailbox)));
         Ok(())
     }
