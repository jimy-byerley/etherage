--- conflicted
+++ resolved
@@ -89,21 +89,11 @@
     */
     pub async fn new(master: &'a Master, address: SlaveAddress) -> EthercatResult<Slave<'a>> {
         let mut book = master.slaves.lock().unwrap();
-<<<<<<< HEAD
         if book.contains(&address)
         || book.contains(&SlaveAddress::Fixed(
                 master.raw.read(address, registers::address::fixed).await.one()?
                 ))
             {Err(EthercatError::Master("slave already in use by an other instance"))}
-=======
-        if book.contains(&address) || match address {
-            SlaveAddress::AutoIncremented(_) => book.contains(&SlaveAddress::Fixed(
-                    master.raw.read(address, registers::address::fixed).await.one()
-                    )),
-            SlaveAddress::Fixed(_) => false,
-            _ => true,
-        } {None}
->>>>>>> 73c9153c
         else {
             book.insert(address);
             drop(book);
@@ -150,23 +140,12 @@
                 if error == registers::AlError::NoError  {break}
 				return Err(EthercatError::Slave(error));
             }
-<<<<<<< HEAD
-            print!("slave {:?} state {:?}  waiting {:?}     \r",
-                self.address,
-                CommunicationState::try_from(status.state()).unwrap(),
-                target,
-                );
-            if status.state() == target.into()  {break}
-=======
 //             print!("slave {:?} state {:?}  waiting {:?}     \r",
 //                 self.address,
 //                 CommunicationState::try_from(status.state()).unwrap(),
 //                 target,
 //                 );
-            if status.state() == target.into()  {
-                break
-            }
->>>>>>> 73c9153c
+            if status.state() == target.into()  {break}
         }
         self.state = target;
 		Ok(())
