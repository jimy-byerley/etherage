<<<<<<< HEAD

use crate::{
    master::Master,
	rawmaster::{RawMaster, SlaveAddress},
	data::{PduData, Field},
	mailbox::Mailbox,
	sdo::Sdo,
	can::Can,
	registers,
	};
use tokio::sync::{Mutex, MutexGuard};
use core::ops::Range;
use std::sync::Arc;

// #[repr(u8)]
// #[derive(Eq, PartialEq, Copy, Clone, Debug)]
// pub enum CommunicationState {
//     Init,
//     PreOperational,
//     SafeOperational,
//     Operational,
// }
// use CommunicationState::*;

pub type CommunicationState = registers::AlState;
use registers::AlState::*;

const MAILBOX_BUFFER_WRITE: Range<u16> = Range {start: 0x1800, end: 0x1800+0x100};
const MAILBOX_BUFFER_READ: Range<u16> = Range {start: 0x1c00, end: 0x1c00+0x100};



/**
	This struct exposes the ethercat master functions addressing one slave.
	
	Its lifetime refers to the [Master] the slave answers to.
	
	## Note:
	
	At contrary to [RawMaster], it is protocol-safe, which mean the communication cannot break because methods as not been called in the right order or at the right moment. There is nothing the user can do that might accidentally break the communication.
	The communication might however fail for hardware reasons, and the communication-safe functions shall report such errors.
*/
pub struct Slave<'a> {
    master: &'a RawMaster,
    address: SlaveAddress,
    state: CommunicationState,
    
    // internal structures are inter-referencing, thus must be stored in Rc to ensure the references to it will not void because of deallocation or data move
//     sii: Mutex<Sii>,
    mailbox: Option<Arc<Mutex<Mailbox<'a>>>>,
    coe: Option<Arc<Mutex<Can<'a>>>>,
//     clock: Option<Dc>,
}
impl<'a> Slave<'a> {
    pub fn new(master: &'a RawMaster, address: SlaveAddress) -> Self {
        Self {
            master,
            address,
            state: Init,
            
            mailbox: None,
            coe: None,
        }
    }
    /// retreive the slave's identification informations
    pub fn informations(&self)  {todo!()}
    
    /// return the current state of the slave
    pub async fn state(&self) -> CommunicationState {
		self.master.read(self.address, registers::al::status).await.one().state()
	}
    /// send a state change request to the slave, and return once the slave has switched
    pub async fn switch(&self, target: CommunicationState)  {
		// switch to preop
		self.master.write(self.address, registers::al::control, {
			let mut config = registers::AlControlRequest::default();
			config.set_state(target);
			config.set_ack(true);
			config
		}).await.one();
		
		loop {
			let received = self.master.read(self.address, registers::al::response).await;
			assert_eq!(received.answers, 1);
			if received.value.error() {
				let received = self.master.read(self.address, registers::al::error).await;
				assert_eq!(received.answers, 1);
				panic!("error on state change: {:?}", received.value);
			}
			if received.value.state() == target  {break}
		}
    }
    
    pub async fn set_address(&mut self, fixed: u16) {
        assert_eq!(self.state, Init);
//         {
//             let book = self.master.slaves.lock();
//             assert!(! book.contain(&fixed));
//             book.insert(fixed);
//         }
        assert!(fixed != 0);
        self.master.write(self.address, registers::address::fixed, fixed).await;
        self.address = SlaveAddress::Fixed(fixed);
    }
    
//     pub async fn auto_address(&mut self) {
//         let fixed = {
//             let book = self.master.slaves.lock();
//             let i = (0 .. book.len())
//                 .filter(|i|  book.contain(&i))
//                 .next().unwrap();
//             book.insert(i);
//             i
//             };
//         self.master.write(self.address, registers::address::fixed, fixed).await;
//     }
    
    pub async fn init_clock(&mut self)  {todo!()}

    pub async fn init_mailbox(&mut self) {
        assert_eq!(self.state, Init);
        let address = match self.address {
            SlaveAddress::Fixed(i) => i,
            _ => panic!("mailbox needs fixed addresses, setup the address first  (AFAIK)"),
        };
        // setup the mailbox
        let mailbox = Mailbox::new(
            self.master,
            address,
            MAILBOX_BUFFER_WRITE,
            MAILBOX_BUFFER_READ,
            ).await;
        // switch SII owner to PDI, so mailbox can init
		self.master.write(self.address, registers::sii::access, {
			let mut config = registers::SiiAccess::default();
			config.set_owner(registers::SiiOwner::Pdi);
			config
            }).await.one();
		
		self.coe = None;
        self.mailbox = Some(Arc::new(Mutex::new(mailbox)));
    }
    
    pub async fn init_coe(&mut self) {
        // override the mailbox reference lifetime, we will have to make sure we free any stored object using it before destroying the mailbox
        let mailbox = self.mailbox.clone().expect("mailbox not initialized");
        self.coe = Some(Arc::new(Mutex::new(Can::new(mailbox))));
    }
    
    pub async fn clock(&'a self) {todo!()}
    
    pub async fn coe(&self) -> MutexGuard<'_, Can<'a>>    {
        self.coe
            .as_ref().expect("coe not initialized")
            .lock().await
    }
    
    pub fn eoe(&'a self) {todo!()}
    
    pub fn physical_read<T: PduData>(&self, field: Field<T>) -> T  {todo!()}
//     pub fn physical_write<T: PduData>(&self, field: Field<T>, value: T)  {todo!()}

//     pub fn sdo_read<T: PduData>(&self, sdo: &Sdo<T>) -> T   {todo!()}
//     pub fn sdo_write<T: PduData>(&self, sdo: &Sdo<T>, value: T)  {todo!()}
}
=======

use crate::{
	rawmaster::RawMaster,
	data::{PduData, Field},
	sdo::Sdo,
	mailbox::Mailbox,
	registers,
	};

#[repr(u8)]
#[derive(Eq, PartialEq, Copy, Clone, Debug)]
pub enum CommunicationState {
    Init,
    PreOperational,
    SafeOperational,
    Operational,
}
use CommunicationState::*;

// pub type CommunicationState = registers::AlState;
// use registers::AlState::*;

/**
	This struct exposes the ethercat master functions addressing one slave.
	
	Its lifetime refers to the [RawMaster] the slave answers to.
	
	## Note:
	
	At contrary to [RawMaster], it is protocol-safe, which mean the communication cannot break because methods as not been called in the right order or at the right moment. There is nothing the user can do that might accidentally break the communication.
	The communication might however fail for hardware reasons, and the communication-safe functions shall report such errors.
*/
pub struct Slave<'a, const State: CommunicationState> {
    master: &'a RawMaster,
    rank: u16,
    address: u16,
    mailbox: Option<Mailbox<'a>>,
}
impl<'a, const State: CommunicationState> Slave<'a, State> {
    pub fn informations(&self)  {todo!()}
    /// return the current state of the slave
    pub async fn state(&self) -> CommunicationState {
		self.master.fprd(self.address, registers::al::status).await.one().state()
	}
    /// send a state change request to the slave, and return once the slave has switched
    pub async fn switch<const S2: CommunicationState>(self) -> Slave<'a, S2>  {
		// switch to preop
		self.master.fpwr(self.address, registers::al::control, {
			let mut config = registers::AlControlRequest::default();
			config.set_state(S2);
			config.set_ack(true);
			config
		}).await.one();
		
		loop {
			let received = self.master.fprd(self.address, registers::al::response).await;
			assert_eq!(received.answers, 1);
	//         assert_eq!(received.value.error(), false);
			if received.value.error() {
				let received = self.master.fprd(self.address, registers::al::error).await;
				assert_eq!(received.answers, 1);
				panic!("error on state change: {:?}", received.value);
			}
			if received.value.state() == S2  {break}
		}
		
		Slave {
			master: self.master,
			rank: self.rank,
			address: self.address,
			mailbox_stuff: self.mailbox_stuff,
		}
    }
    /// check that the slave is in the desired communication mode, but does not switch it if not
    pub async fn expect<const S2: CommunicationState>(self) -> Slave<'a, S2>  {
		assert_eq!(self.state(), S2);
		Slave {
			master: self.master,
			rank: self.rank,
			address: self.address,
			mailbox_stuff: self.mailbox_stuff,
		}
    }
    
    pub fn physical_read<T: PduData>(&self, field: Field<T>) -> T  {todo!()}
}
impl Slave<'_, {Init}> {
    pub async fn init(&mut self) {
        todo!();
        // setup mailbox
        // check mailbox protocols
        // switch SII owner to PDI, so mailbox can init
		self.master.fpwr(self.address, registers::sii::access, {
			let mut config = registers::SiiAccess::default();
			config.set_owner(registers::SiiOwner::Pdi);
			config
		}).await.one();
    }
    pub fn dc(&self) {todo!()}
    pub fn coe(&self) {todo!()}
    pub fn eoe(&self) {todo!()}
}
impl Slave<'_, {PreOperational}> {
    pub fn sdo_read<T: PduData>(&self, sdo: &Sdo<T>) -> T   {todo!()}
    pub fn sdo_write<T: PduData>(&self, sdo: &Sdo<T>, value: T)  {todo!()}
}
impl Slave<'_, {SafeOperational}> {
    pub fn sdo_read<T: PduData>(&self, sdo: &Sdo<T>) -> T   {todo!()}
    pub fn sdo_write<T: PduData>(&self, sdo: &Sdo<T>, value: T)  {todo!()}
}
impl Slave<'_, {Operational}> {
    pub fn sdo_read<T: PduData>(&self, sdo: &Sdo<T>) -> T   {todo!()}
    pub fn sdo_write<T: PduData>(&self, sdo: &Sdo<T>, value: T)  {todo!()}
}
>>>>>>> b9c832dd
<|MERGE_RESOLUTION|>--- conflicted
+++ resolved
@@ -1,282 +1,155 @@
-<<<<<<< HEAD
-
-use crate::{
-    master::Master,
-	rawmaster::{RawMaster, SlaveAddress},
-	data::{PduData, Field},
-	mailbox::Mailbox,
-	sdo::Sdo,
-	can::Can,
-	registers,
-	};
-use tokio::sync::{Mutex, MutexGuard};
-use core::ops::Range;
-use std::sync::Arc;
-
-// #[repr(u8)]
-// #[derive(Eq, PartialEq, Copy, Clone, Debug)]
-// pub enum CommunicationState {
-//     Init,
-//     PreOperational,
-//     SafeOperational,
-//     Operational,
-// }
-// use CommunicationState::*;
-
-pub type CommunicationState = registers::AlState;
-use registers::AlState::*;
-
-const MAILBOX_BUFFER_WRITE: Range<u16> = Range {start: 0x1800, end: 0x1800+0x100};
-const MAILBOX_BUFFER_READ: Range<u16> = Range {start: 0x1c00, end: 0x1c00+0x100};
-
-
-
-/**
-	This struct exposes the ethercat master functions addressing one slave.
-	
-	Its lifetime refers to the [Master] the slave answers to.
-	
-	## Note:
-	
-	At contrary to [RawMaster], it is protocol-safe, which mean the communication cannot break because methods as not been called in the right order or at the right moment. There is nothing the user can do that might accidentally break the communication.
-	The communication might however fail for hardware reasons, and the communication-safe functions shall report such errors.
-*/
-pub struct Slave<'a> {
-    master: &'a RawMaster,
-    address: SlaveAddress,
-    state: CommunicationState,
-    
-    // internal structures are inter-referencing, thus must be stored in Rc to ensure the references to it will not void because of deallocation or data move
-//     sii: Mutex<Sii>,
-    mailbox: Option<Arc<Mutex<Mailbox<'a>>>>,
-    coe: Option<Arc<Mutex<Can<'a>>>>,
-//     clock: Option<Dc>,
-}
-impl<'a> Slave<'a> {
-    pub fn new(master: &'a RawMaster, address: SlaveAddress) -> Self {
-        Self {
-            master,
-            address,
-            state: Init,
-            
-            mailbox: None,
-            coe: None,
-        }
-    }
-    /// retreive the slave's identification informations
-    pub fn informations(&self)  {todo!()}
-    
-    /// return the current state of the slave
-    pub async fn state(&self) -> CommunicationState {
-		self.master.read(self.address, registers::al::status).await.one().state()
-	}
-    /// send a state change request to the slave, and return once the slave has switched
-    pub async fn switch(&self, target: CommunicationState)  {
-		// switch to preop
-		self.master.write(self.address, registers::al::control, {
-			let mut config = registers::AlControlRequest::default();
-			config.set_state(target);
-			config.set_ack(true);
-			config
-		}).await.one();
-		
-		loop {
-			let received = self.master.read(self.address, registers::al::response).await;
-			assert_eq!(received.answers, 1);
-			if received.value.error() {
-				let received = self.master.read(self.address, registers::al::error).await;
-				assert_eq!(received.answers, 1);
-				panic!("error on state change: {:?}", received.value);
-			}
-			if received.value.state() == target  {break}
-		}
-    }
-    
-    pub async fn set_address(&mut self, fixed: u16) {
-        assert_eq!(self.state, Init);
-//         {
-//             let book = self.master.slaves.lock();
-//             assert!(! book.contain(&fixed));
-//             book.insert(fixed);
-//         }
-        assert!(fixed != 0);
-        self.master.write(self.address, registers::address::fixed, fixed).await;
-        self.address = SlaveAddress::Fixed(fixed);
-    }
-    
-//     pub async fn auto_address(&mut self) {
-//         let fixed = {
-//             let book = self.master.slaves.lock();
-//             let i = (0 .. book.len())
-//                 .filter(|i|  book.contain(&i))
-//                 .next().unwrap();
-//             book.insert(i);
-//             i
-//             };
-//         self.master.write(self.address, registers::address::fixed, fixed).await;
-//     }
-    
-    pub async fn init_clock(&mut self)  {todo!()}
-
-    pub async fn init_mailbox(&mut self) {
-        assert_eq!(self.state, Init);
-        let address = match self.address {
-            SlaveAddress::Fixed(i) => i,
-            _ => panic!("mailbox needs fixed addresses, setup the address first  (AFAIK)"),
-        };
-        // setup the mailbox
-        let mailbox = Mailbox::new(
-            self.master,
-            address,
-            MAILBOX_BUFFER_WRITE,
-            MAILBOX_BUFFER_READ,
-            ).await;
-        // switch SII owner to PDI, so mailbox can init
-		self.master.write(self.address, registers::sii::access, {
-			let mut config = registers::SiiAccess::default();
-			config.set_owner(registers::SiiOwner::Pdi);
-			config
-            }).await.one();
-		
-		self.coe = None;
-        self.mailbox = Some(Arc::new(Mutex::new(mailbox)));
-    }
-    
-    pub async fn init_coe(&mut self) {
-        // override the mailbox reference lifetime, we will have to make sure we free any stored object using it before destroying the mailbox
-        let mailbox = self.mailbox.clone().expect("mailbox not initialized");
-        self.coe = Some(Arc::new(Mutex::new(Can::new(mailbox))));
-    }
-    
-    pub async fn clock(&'a self) {todo!()}
-    
-    pub async fn coe(&self) -> MutexGuard<'_, Can<'a>>    {
-        self.coe
-            .as_ref().expect("coe not initialized")
-            .lock().await
-    }
-    
-    pub fn eoe(&'a self) {todo!()}
-    
-    pub fn physical_read<T: PduData>(&self, field: Field<T>) -> T  {todo!()}
-//     pub fn physical_write<T: PduData>(&self, field: Field<T>, value: T)  {todo!()}
-
-//     pub fn sdo_read<T: PduData>(&self, sdo: &Sdo<T>) -> T   {todo!()}
-//     pub fn sdo_write<T: PduData>(&self, sdo: &Sdo<T>, value: T)  {todo!()}
-}
-=======
-
-use crate::{
-	rawmaster::RawMaster,
-	data::{PduData, Field},
-	sdo::Sdo,
-	mailbox::Mailbox,
-	registers,
-	};
-
-#[repr(u8)]
-#[derive(Eq, PartialEq, Copy, Clone, Debug)]
-pub enum CommunicationState {
-    Init,
-    PreOperational,
-    SafeOperational,
-    Operational,
-}
-use CommunicationState::*;
-
-// pub type CommunicationState = registers::AlState;
-// use registers::AlState::*;
-
-/**
-	This struct exposes the ethercat master functions addressing one slave.
-	
-	Its lifetime refers to the [RawMaster] the slave answers to.
-	
-	## Note:
-	
-	At contrary to [RawMaster], it is protocol-safe, which mean the communication cannot break because methods as not been called in the right order or at the right moment. There is nothing the user can do that might accidentally break the communication.
-	The communication might however fail for hardware reasons, and the communication-safe functions shall report such errors.
-*/
-pub struct Slave<'a, const State: CommunicationState> {
-    master: &'a RawMaster,
-    rank: u16,
-    address: u16,
-    mailbox: Option<Mailbox<'a>>,
-}
-impl<'a, const State: CommunicationState> Slave<'a, State> {
-    pub fn informations(&self)  {todo!()}
-    /// return the current state of the slave
-    pub async fn state(&self) -> CommunicationState {
-		self.master.fprd(self.address, registers::al::status).await.one().state()
-	}
-    /// send a state change request to the slave, and return once the slave has switched
-    pub async fn switch<const S2: CommunicationState>(self) -> Slave<'a, S2>  {
-		// switch to preop
-		self.master.fpwr(self.address, registers::al::control, {
-			let mut config = registers::AlControlRequest::default();
-			config.set_state(S2);
-			config.set_ack(true);
-			config
-		}).await.one();
-		
-		loop {
-			let received = self.master.fprd(self.address, registers::al::response).await;
-			assert_eq!(received.answers, 1);
-	//         assert_eq!(received.value.error(), false);
-			if received.value.error() {
-				let received = self.master.fprd(self.address, registers::al::error).await;
-				assert_eq!(received.answers, 1);
-				panic!("error on state change: {:?}", received.value);
-			}
-			if received.value.state() == S2  {break}
-		}
-		
-		Slave {
-			master: self.master,
-			rank: self.rank,
-			address: self.address,
-			mailbox_stuff: self.mailbox_stuff,
-		}
-    }
-    /// check that the slave is in the desired communication mode, but does not switch it if not
-    pub async fn expect<const S2: CommunicationState>(self) -> Slave<'a, S2>  {
-		assert_eq!(self.state(), S2);
-		Slave {
-			master: self.master,
-			rank: self.rank,
-			address: self.address,
-			mailbox_stuff: self.mailbox_stuff,
-		}
-    }
-    
-    pub fn physical_read<T: PduData>(&self, field: Field<T>) -> T  {todo!()}
-}
-impl Slave<'_, {Init}> {
-    pub async fn init(&mut self) {
-        todo!();
-        // setup mailbox
-        // check mailbox protocols
-        // switch SII owner to PDI, so mailbox can init
-		self.master.fpwr(self.address, registers::sii::access, {
-			let mut config = registers::SiiAccess::default();
-			config.set_owner(registers::SiiOwner::Pdi);
-			config
-		}).await.one();
-    }
-    pub fn dc(&self) {todo!()}
-    pub fn coe(&self) {todo!()}
-    pub fn eoe(&self) {todo!()}
-}
-impl Slave<'_, {PreOperational}> {
-    pub fn sdo_read<T: PduData>(&self, sdo: &Sdo<T>) -> T   {todo!()}
-    pub fn sdo_write<T: PduData>(&self, sdo: &Sdo<T>, value: T)  {todo!()}
-}
-impl Slave<'_, {SafeOperational}> {
-    pub fn sdo_read<T: PduData>(&self, sdo: &Sdo<T>) -> T   {todo!()}
-    pub fn sdo_write<T: PduData>(&self, sdo: &Sdo<T>, value: T)  {todo!()}
-}
-impl Slave<'_, {Operational}> {
-    pub fn sdo_read<T: PduData>(&self, sdo: &Sdo<T>) -> T   {todo!()}
-    pub fn sdo_write<T: PduData>(&self, sdo: &Sdo<T>, value: T)  {todo!()}
-}
->>>>>>> b9c832dd
+use crate::{
+    master::Master,
+	rawmaster::{RawMaster, SlaveAddress},
+	data::{PduData, Field},
+	mailbox::Mailbox,
+	sdo::Sdo,
+	can::Can,
+	registers,
+	};
+use tokio::sync::{Mutex, MutexGuard};
+use core::ops::Range;
+use std::sync::Arc;
+
+
+pub type CommunicationState = registers::AlState;
+use registers::AlState::*;
+
+const MAILBOX_BUFFER_WRITE: Range<u16> = Range {start: 0x1800, end: 0x1800+0x100};
+const MAILBOX_BUFFER_READ: Range<u16> = Range {start: 0x1c00, end: 0x1c00+0x100};
+
+
+
+/**
+	This struct exposes the ethercat master functions addressing one slave.
+	
+	Its lifetime refers to the [Master] the slave answers to.
+	
+	## Note:
+	
+	At contrary to [RawMaster], it is protocol-safe, which mean the communication cannot break because methods as not been called in the right order or at the right moment. There is nothing the user can do that might accidentally break the communication.
+	The communication might however fail for hardware reasons, and the communication-safe functions shall report such errors.
+*/
+pub struct Slave<'a> {
+    master: &'a RawMaster,
+    address: SlaveAddress,
+    state: CommunicationState,
+    
+    // internal structures are inter-referencing, thus must be stored in Rc to ensure the references to it will not void because of deallocation or data move
+//     sii: Mutex<Sii>,
+    mailbox: Option<Arc<Mutex<Mailbox<'a>>>>,
+    coe: Option<Arc<Mutex<Can<'a>>>>,
+//     clock: Option<Dc>,
+}
+impl<'a> Slave<'a> {
+    pub fn new(master: &'a RawMaster, address: SlaveAddress) -> Self {
+        Self {
+            master,
+            address,
+            state: Init,
+            
+            mailbox: None,
+            coe: None,
+        }
+    }
+    /// retreive the slave's identification informations
+    pub fn informations(&self)  {todo!()}
+    
+    /// return the current state of the slave
+    pub async fn state(&self) -> CommunicationState {
+		self.master.read(self.address, registers::al::status).await.one().state()
+	}
+    /// send a state change request to the slave, and return once the slave has switched
+    pub async fn switch(&self, target: CommunicationState)  {
+		// switch to preop
+		self.master.write(self.address, registers::al::control, {
+			let mut config = registers::AlControlRequest::default();
+			config.set_state(target);
+			config.set_ack(true);
+			config
+		}).await.one();
+		
+		loop {
+			let received = self.master.read(self.address, registers::al::response).await;
+			assert_eq!(received.answers, 1);
+			if received.value.error() {
+				let received = self.master.read(self.address, registers::al::error).await;
+				assert_eq!(received.answers, 1);
+				panic!("error on state change: {:?}", received.value);
+			}
+			if received.value.state() == target  {break}
+		}
+    }
+    
+    pub async fn set_address(&mut self, fixed: u16) {
+        assert_eq!(self.state, Init);
+//         {
+//             let book = self.master.slaves.lock();
+//             assert!(! book.contain(&fixed));
+//             book.insert(fixed);
+//         }
+        assert!(fixed != 0);
+        self.master.write(self.address, registers::address::fixed, fixed).await;
+        self.address = SlaveAddress::Fixed(fixed);
+    }
+    
+//     pub async fn auto_address(&mut self) {
+//         let fixed = {
+//             let book = self.master.slaves.lock();
+//             let i = (0 .. book.len())
+//                 .filter(|i|  book.contain(&i))
+//                 .next().unwrap();
+//             book.insert(i);
+//             i
+//             };
+//         self.master.write(self.address, registers::address::fixed, fixed).await;
+//     }
+    
+    pub async fn init_clock(&mut self)  {todo!()}
+
+    pub async fn init_mailbox(&mut self) {
+        assert_eq!(self.state, Init);
+        let address = match self.address {
+            SlaveAddress::Fixed(i) => i,
+            _ => panic!("mailbox needs fixed addresses, setup the address first  (AFAIK)"),
+        };
+        // setup the mailbox
+        let mailbox = Mailbox::new(
+            self.master,
+            address,
+            MAILBOX_BUFFER_WRITE,
+            MAILBOX_BUFFER_READ,
+            ).await;
+        // switch SII owner to PDI, so mailbox can init
+		self.master.write(self.address, registers::sii::access, {
+			let mut config = registers::SiiAccess::default();
+			config.set_owner(registers::SiiOwner::Pdi);
+			config
+            }).await.one();
+		
+		self.coe = None;
+        self.mailbox = Some(Arc::new(Mutex::new(mailbox)));
+    }
+    
+    pub async fn init_coe(&mut self) {
+        // override the mailbox reference lifetime, we will have to make sure we free any stored object using it before destroying the mailbox
+        let mailbox = self.mailbox.clone().expect("mailbox not initialized");
+        self.coe = Some(Arc::new(Mutex::new(Can::new(mailbox))));
+    }
+    
+    pub async fn clock(&'a self) {todo!()}
+    
+    pub async fn coe(&self) -> MutexGuard<'_, Can<'a>>    {
+        self.coe
+            .as_ref().expect("coe not initialized")
+            .lock().await
+    }
+    
+    pub fn eoe(&'a self) {todo!()}
+    
+    pub fn physical_read<T: PduData>(&self, field: Field<T>) -> T  {todo!()}
+//     pub fn physical_write<T: PduData>(&self, field: Field<T>, value: T)  {todo!()}
+
+//     pub fn sdo_read<T: PduData>(&self, sdo: &Sdo<T>) -> T   {todo!()}
+//     pub fn sdo_write<T: PduData>(&self, sdo: &Sdo<T>, value: T)  {todo!()}
+}