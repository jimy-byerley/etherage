/*!
    structs and consts for every registers in a standard slave's RAM. This should be used instead of any hardcoded register value.

    The goal of this file is to gather all physical memory registers at one place, so what you see here is exactly what you can expect in a slave, no more, no less.

    Some registers are partially redundant, this is because we can use some field pointing to a big struct and other fields pointing to only parts of the same struct.
*/

use core::fmt;
use bilge::prelude::*;
use crate::data::{self, Field, BitField, Storage};



pub mod address {
    use super::*;

    /// register of the station address, aka the fixed slave address
    /// ETG.1000.4 table 32
    pub const fixed: Field<u16> = Field::simple(0x0010);
    /// slave address alias
    /// ETG.1000.4 table 32
    pub const alias: Field<u16> = Field::simple(0x0012);
}
pub mod dl {
    use super::*;

    pub const information: Field<DLInformation> = Field::simple(0x0000);
	pub const control: Field<DLControl> = Field::simple(0x0100);
	pub const status: Field<DLStatus> = Field::simple(0x0110);
}

pub mod dls_user {
    use super::*;

    /// ETG.1000.4 table 35
    pub const r1: Field<u8> = Field::simple(0x0120);
    pub const r2: Field<u8> = Field::simple(0x0121);
    pub const r3: Field<u8> = Field::simple(0x0130);
    pub const r4: Field<u8> = Field::simple(0x0131);
    pub const r5: Field<u16> = Field::simple(0x0132);
    pub const r6: Field<u16> = Field::simple(0x0134);
    pub const r7: Field<u8> = Field::simple(0x0140);
    pub const copy_r1_r3: BitField<bool> = BitField::new(0x0141*8, 1);
    pub const r9: BitField<u8> = BitField::new(0x0141*8+1, 7);
    pub const r8: Field<u8> = Field::simple(0x0150);
    
    /// ETG.1000.4 table 61
    pub const p1: Field<u8> = Field::simple(0x0981);
    pub const p2: Field<u16> = Field::simple(0x0982);
    pub const p13: Field<u8> = Field::simple(0x0982);
    pub const p14: Field<u8> = Field::simple(0x0984);
    pub const p3: Field<u16> = Field::simple(0x098e);
    pub const p4: Field<u32> = Field::simple(0x0990);
    pub const p5: Field<u32> = Field::simple(0x09a0);
    pub const p6: Field<u32> = Field::simple(0x09a4);
    pub const p7: Field<u16> = Field::simple(0x09a8);
    pub const p8: Field<u16> = Field::simple(0x09ae);
    pub const p9: Field<u32> = Field::simple(0x09b0);
    pub const p10: Field<u32> = Field::simple(0x09b8);
    pub const p11: Field<u32> = Field::simple(0x09c0);
    pub const p12: Field<u32> = Field::simple(0x09c8);

    /// ETG.1000.4 table 36
    pub const event: Field<DLSUserEvents> = Field::simple(0x0220);
    /// ETG.1000.4 table 37
    /// 0 to disable the matching event in [event], 1 to enable
    pub const event_mask: Field<DLSUserEvents> = Field::simple(0x0202);
    pub const watchdog: Field<u16> = Field::simple(0x0410);
}

pub const external_event: Field<ExternalEvent> = Field::simple(0x0210);
pub const external_event_mask: Field<ExternalEvent> = Field::simple(0x0200);

pub const ports_errors: Field<PortsErrorCount> = Field::simple(0x0300);
pub const lost_link_count: Field<LostLinkCount> = Field::simple(0x0310);
pub const frame_error_count: Field<FrameErrorCount> = Field::simple(0x0308);
pub const watchdog_divider: Field<u16> = Field::simple(0x0400);
pub const watchdog_counter: Field<WatchdogCounter> = Field::simple(0x0442);


/**
    SM (Sync Managers) are used for configuring and controling two distinct things:
    - mailbox exchanges (CoE, FoE, ...)
    - pdo exchanges (copying PDO data to slave's physical memory)
*/
pub mod sync_manager {
    use super::*;

    /// ETG.1000.6 table 45
    pub const watchdog: Field<u16> = Field::simple(0x0420);
    /// ETG.1000.6 table 46
    pub const watchdog_status: Field<bool> = Field::simple(0x0440);
	pub const interface: SyncManager = SyncManager {address: 0x0800, num: 16};
}

/// SII (Slave Information Interface) allows to retreive declarative informations about a slave (like a manifest) like product code, vendor, etc as well as slave boot-up configs
pub mod sii {
    use super::*;

	pub const access: Field<SiiAccess> = Field::simple(0x0500);
	pub const control: Field<SiiControl> = Field::simple(0x0502);
	/// register contains the address in the slave information interface which is accessed by the next read or write operation (by writing the slave info rmation interface control/status register).
	pub const address: Field<u16> = Field::simple(0x0504);
	/// register contains the data (16 bit) to be written in the slave information interface with the next write operation or the read data (32 bit/64 bit) with the last read operation.
	pub const data: Field<[u8; 8]> = Field::simple(0x0508);
	
	/// agregates [const@control] and [const@address] for optimized bandwith
	pub const control_address: Field<SiiControlAddress> = Field::simple(control.byte);
	/// agregates [const@control] and [const@address] and [const@data] for optimized bandwith
	pub const control_address_data: Field<SiiControlAddressData> = Field::simple(control.byte);
}

// TODO: MII (Media Independent Interface)

/// FMMU (Fieldbus Memory Management Unit) is controling the mapping (copy) for a slave's physical memory from/to logical memory
pub const fmmu: FMMU = FMMU {address: 0x0600, num: 16};

/// AL (Application Layer) registers are controling the communication state of a slave
pub mod al {
    use super::*;

    pub const control: Field<AlControlRequest> = Field::simple(dls_user::r1.byte);
    pub const response: Field<AlControlResponse> = Field::simple(dls_user::r3.byte);
    pub const error: Field<AlError> = Field::simple(dls_user::r6.byte);
    pub const status: Field<AlStatus> = Field::simple(dls_user::r3.byte);
    pub const pdi: Field<AlPdiControlType> = Field::simple(dls_user::r7.byte);
    pub const sync_config: Field<AlSyncConfig> = Field::simple(dls_user::r8.byte);
}

/**
	registers controlling the distributed clock. See [DistributedClock]
	
	ETG.1000.4.6.8
*/
pub mod dc {
    use super::*;

    /// full structure gathering all the dc registers
    pub const all: Field<DistributedClock> = Field::simple(0x0900);
    // direct access to DC struct fields
    /// accedd to the first item of [received_time], a write access to it latches the local time to update the fields of the DC
    pub const measure_time: Field<u32> = Field::simple(0x0900);
    /**
        A write access to port 0 latches the local time (in ns) at receive begin (start first element of preamble) on each port of this PDU in this parameter (if the PDU was received correctly).
        This array contains the latched receival time on each port.
    */
    pub const received_time: Field<[u32; 4]> = Field::simple(0x0900);
    /// A write access compares the latched local system time (in ns) at receive begin at the processing unit of this PDU with the written value (lower 32 bit; if the PDU was received correctly), the result will be the input of DC PLL
    pub const system_time: Field<u64> = Field::simple(0x0910);
    /// Local time (in ns) at receive begin at the processing unit of a PDU containing a write access to Receive time port 0 (if the PDU was received correctly)
    pub const local_time: Field<u64> = Field::simple(0x0918);
    /// Offset between the local time (in ns) and the local system time (in ns)
    pub const system_offset: Field<u64> = Field::simple(0x920);
    /// Offset between the reference system time (in ns) and the local system time (in ns)
    pub const system_delay: Field<u32> = Field::simple(0x928);
    /**
        Bits 30..0: Mean difference between local copy of "system time" and "received system time" values.
        Bit 31: 
            - 0 - Local copy of "system time" > "received system time". 
            - 1 - Othercase
    */
    pub const system_difference: Field<TimeDifference> = Field::simple(0x092C);
    /// Implementation specific
    pub const param_0: Field<u16> = Field::simple(0x0930);
    pub const param_2: Field<u16> = Field::simple(0x0934);
}

/**
    registers allowing to trigger slave cyclic task using to the distributed clock ticks or ethercat frames. See [Isochronous]
    
    ETG.1000.5.6.1.3.2.2
*/
pub mod isochronous {
    use super::*;
    
    /// full structure gathering all the isochronous registers, without the mess of ETG unordered registers
    pub const all: Field<Isochronous> = Field::simple(0x0980);
    
    /// ETG.1000.6 table 27
    pub mod sync {
        use super::*;
        
        /// boolean flags enabling sync operations (RW)
        pub const enable: Field<IsochronousEnables> = Field::simple(dls_user::p1.byte);
        /// This optional attribute specifies the duration for the Sync Impulse in multiples of 10 ns. (R)
        pub const pulse: Field<u16> = Field::simple(dls_user::p2.byte);
        /// These optional booleans attribute indicates an active Sync interrupts. (R)
        pub const interrupt0: Field<IsochronousInterrupt> = Field::simple(dls_user::p3.byte);
        pub const interrupt1: Field<IsochronousInterrupt> = Field::simple(dls_user::p3.byte+1);
        /**
            This optional attribute sets a start time related to system time for cyclic operation. (RW)
            
            The interrupt generation will start when the lower 32 bits of the system time will reach this value (in ns)
        */
        pub const start_time: Field<u32> = dls_user::p4;
        /// set the cycle time of Sync0 in multiples of 1ns for Sync0 (RW)
        pub const sync0_cycle_time: Field<u32> = Field::simple(dls_user::p5.byte);
        /// set the cycle time of Sync0 in multiples of 1ns for Sync1 (RW)
        pub const sync1_cycle_time: Field<u32> = Field::simple(dls_user::p6.byte);
    }
    /// ETG.1000.6 table 28
    pub mod latch {
        use super::*;
        
        /// enables Latch operation for a single event (true) or continuous latching. (RW)
        pub const edge0: Field<IsochronousLatch> = Field::simple(dls_user::p7.byte);
        pub const edge1: Field<IsochronousLatch> = Field::simple(dls_user::p7.byte+1);
        /// indicates Latch edge events. (R)
        pub const event0: Field<IsochronousLatch> = Field::simple(dls_user::p8.byte);
        pub const event1: Field<IsochronousLatch> = Field::simple(dls_user::p8.byte+1);
        /// stores the system time value in case of a Latch edge events. (R)
        pub mod times {
            use super::*;
        
            pub const latch0_positive: Field<u32> = Field::simple(dls_user::p9.byte);
            pub const latch0_negative: Field<u32> = Field::simple(dls_user::p10.byte);
            pub const latch1_positive: Field<u32> = Field::simple(dls_user::p11.byte);
            pub const latch1_negative: Field<u32> = Field::simple(dls_user::p12.byte);
        }
    }
}






/// ETG.1000.6 table 9
#[bitsize(8)]
#[derive(TryFromBits, DebugBits, Copy, Clone, Eq, PartialEq, Default)]
pub struct AlControlRequest {
    /// requested state of communication
    pub state: AlMixedState,
    /// if true, parameter change of the [AlStatus::changed] will be reset
    pub ack: bool,
    /// request of id instead of error code in [al::error]
    pub request_id: bool,
    reserved: u2,
}
data::bilge_pdudata!(AlControlRequest, u8);

/// ETG.1000.6 table 10
#[bitsize(8)]
#[derive(TryFromBits, DebugBits, Copy, Clone, Eq, PartialEq)]
pub struct AlControlResponse {
    /// formerly requested state of communication
    pub state: AlMixedState,
    /**
    - false: State transition successful
    - true: State transition not successful
    */
    pub error: bool,
    /// if true, ID value is present in R6
    pub id: bool,
    reserved: u2,
}
data::bilge_pdudata!(AlControlResponse, u8);

/// ETG.1000.6 table 12
#[bitsize(8)]
#[derive(TryFromBits, DebugBits, Copy, Clone, Eq, PartialEq)]
pub struct AlStatus {
    /// current state of communication
    pub state: AlMixedState,
    /// true if requested by [AlControlRequest::ack]
    pub changed: bool,
    reserved: u3,
}
data::bilge_pdudata!(AlStatus, u8);

/**
    the current operation state on one device.

    This is the enum version, useful when communicating with one slave only

    Except [Self::Bootstrap], changing to any mode can be requested from any upper mode or from the preceding one.

    ETG.1000.6 table 9
*/
#[bitsize(4)]
#[derive(TryFromBits, Debug, Copy, Clone, Eq, PartialEq)]
pub enum AlState {
    /**
        Transitional state meaning the slave is booting up and ready for nothing yet. The slave should normally reach the [Self::Init] state within seconds.

        It cannot be requested, nor changed while it is active.
    */
    Bootstrap = 3,
    /**
        The init mode allows to set many communication registers, like the salve address, the mailbox setup, etc.

        This mode should be used at the beginning of a communication. Only registers can be used.
    */
    Init = 1,
    /**
        the pre operational mode allows mailbox communication, which is mendatory to configure some slaves before realtime operations. Most functions are enabled but not realtime.

        Communication setup via registers is no more allowed in this mode.
    */
    PreOperational = 2,
    /**
        Mode allowing realtime operations, except that commands sent to the slaves via its mapping will not be executed.

        This is a kind of read-only temporary mode before [Self::Operational], that can be useful for initializing control loops on the master side while their outputs are ignored.

        Mapping is no more allowed in this state, nor communication setup via registers.
    */
    SafeOperational = 4,
    /**
        Realtime operations running

        The master has full access to the slave's effector functions. slaves might expect the master to regularly refresh its commands.

        Mapping is no more allowed in this state, nor communication setup via registers.
    */
    Operational = 8,
}

/**
	gather the current operation states on several devices
	this struct does not provide any way to know which slave is in which state

	This is the bitfield version, useful when communicating with multiple slaves (broadcast PDUs)

    ETG.1000.6 table 9
*/
#[bitsize(4)]
#[derive(FromBits, DebugBits, Copy, Clone, Eq, PartialEq, Default)]
pub struct AlMixedState {
    /// one slave at least is in [AlState::Init]
	pub init: bool,
	/// one slave at least is in [AlState::PreOperational]
	pub pre_operational: bool,
	/// one slave at least is in [AlState::SafeOperational]
	pub safe_operational: bool,
	/// one slave at least is in [AlState::Operational]
	pub operational: bool,
}

impl fmt::Display for AlMixedState {
	fn fmt(&self, f: &mut fmt::Formatter) -> fmt::Result {
		write!(f, "{}{{", core::any::type_name::<Self>()) ?;
		for (active, mark) in [ (self.init(), "init"),
								(self.pre_operational(), "pre"),
								(self.safe_operational(), "safe"),
								(self.operational(), "op"),
								] {
			write!(f, " ")?;
			if active {
				write!(f, "{}", mark)?;
			} else {
				for _ in 0 .. mark.len() {write!(f, " ")?;}
			}
		}
		write!(f, "}}")?;
		Ok(())
	}
}

impl TryFrom<AlMixedState> for AlState {
    type Error = &'static str;
    fn try_from(state: AlMixedState) -> Result<Self, Self::Error> {
        Self::try_from(u4::from(state)).map_err(|e|  "cannot unwrap when not only 1 state in mix")
    }
}
impl From<AlState> for AlMixedState {
    fn from(state: AlState) -> Self {
        Self::from(u4::from(state))
    }
}

/// ETG.1000.6 table 11
#[bitsize(16)]
#[derive(TryFromBits, Debug, Copy, Clone, Eq, PartialEq)]
pub enum AlError {
   ///  No error Any Current state
    NoError = 0x0000,
    ///  Unspecified error
    Unspecified = 0x0001,
    ///  No Memory
    NoMemory = 0x0002,
    ///  Invalid Device Setup
    InvalidDeviceSetup = 0x0003,
//     0x0005 Reserved due to compatibility reasons
    ///  Invalid requested state change
    InvalidStateRequest = 0x0011,
    ///  Unknown requested state
    UnknownStateRequest = 0x0012,
    ///  Bootstrap not supported
    BootstrapNotSupported = 0x0013,
    ///  No valid firmware
    NoValidFirmware = 0x0014,
    ///  Invalid mailbox configuration for switching to [AlState::Init]
    InvalidMailboxConfigBoot = 0x0015,
    ///  Invalid mailbox configuration for switching to [AlState::PreoOperational]
    InvalidMailboxConfigPreop = 0x0016,
    ///  Invalid sync manager configuration
    InvalidSyncConfig = 0x0017,
    ///  No valid inputs available
    NoInputsAvailable = 0x0018,
    ///  No valid outputs
    NoValidInputs = 0x0019,
    ///  Synchronization error
    Synchronization = 0x001A,
    ///  Sync manager watchdog
    SyncWatchdog = 0x001B,
    ///  Invalid Sync Manager Types
    InvalidSyncTypes = 0x001C, 
    /**  
        Invalid Output Configuration
        
        raise when a something is wrong in a sync channel or PDO mapping that should be written by the master
    */
    InvalidOutputConfig = 0x001D, 
    /**  
        Invalid Input Configuration
        
        raise when a something is wrong in a sync channel or PDO mapping that should be read by the master
    */
    InvalidInputConfig = 0x001E, 
    ///  Invalid Watchdog Configuration
    InvalidWatchdogConfig = 0x001F,
    ///  Slave needs cold start
    NeedColdStart = 0x0020,
    ///  Slave needs INIT
    NeedInit = 0x0021,
    ///  Slave needs PREOP
    NeedPreop = 0x0022,
    ///  Slave needs SAFEOP
    NeedSafeOp = 0x0023,
    ///  Invalid Input Mapping
    InvalidInputMapping = 0x0024,
    ///  Invalid Output Mapping
    InvalidOutputMapping = 0x0025,
    ///  Inconsistent Settings
    InconsistentSettings = 0x0026,
    ///  FreeRun not supported
    FreeRunNotSupported = 0x0027,
    ///  SyncMode not supported
    SyncModeNotSupported = 0x0028,
    ///  FreeRun needs 3Buffer Mode
    FreeRunNeedsBuffer = 0x0029,
    ///  Background Watchdog
    BackgroundWatchdog = 0x002A,
    ///  No Valid Inputs and Outputs
    NoValidIO = 0x002B,
    ///  Fatal Sync Error
    FatalSync = 0x002C,
    ///  No Sync Error
    /// SyncSignal not received: In SAFEOP the slave waits for the first Sync0/Sync1 events before switching to OP, if these events were not received during the SAFEOP to OP timeout the slave refuses the state transition to OP
    NoSync = 0x002D,
    ///  Invalid DC SYNC Configuration
    InvalidDcConfig = 0x0030,
    ///  Invalid DC Latch Configuration
    InvalidLatchConfig = 0x0031,
    ///  Phase Link Lock Error
    PLL = 0x0032,
    ///  Distributed Clock Sync IO Error
    DCSyncIO = 0x0033,
    ///  Distributed Clock Sync Timeout Error
    DCSyncTimeout = 0x0034,
    ///  Distributed Clock Invalid Sync Cycle Time
    DCInvalidPeriod = 0x0035,
// 0x0036 Distributed Clock Sync0 Cycle Time
// 0x0037 Distributed Clock Sync1 Cycle Time
    ///  MBX_AOE
    MailboxAOE = 0x0041,
    ///  MBX_EOE
    MailboxEOE = 0x0042,
    ///  MBX_COE
    MailboxCOE = 0x0043,
    ///  MBX_FOE
    MailboxFOE = 0x0044,
    ///  MBX_SOE
    MailboxSOE = 0x0045,
    ///  MBX_VOE
    MailboxVOE = 0x004F,
    ///  raised when switching to PreOperational but SII access owner has not been switched to PDI
    EepromNoAccess = 0x0050,
    ///  EEPROM Error
    Eeeprom = 0x0051,
    ///  Slave restarted locally
    SlaveRestarted = 0x0060,
    ///  Device Identification value updated
    DeviceIdentificationUpdated = 0x0061,
    // 0x0062 …0  reserved
    ///  Application controller available
    ApplicationAvailable = 0x00F0,
    // 0x00F0 - 0xFFFF:  reserved
    // 0x8000 - 0xFFFF:  vendor specific
    Specific = 0xffff,
}
data::bilge_pdudata!(AlError, u16);

/// ETG.1000.6 table 13
#[bitsize(9)]
#[derive(TryFromBits, DebugBits, Copy, Clone, Eq, PartialEq, Default)]
pub struct AlPdiControlType {
    /// Type specific (see ETG.1000.3 DL information parameter)
    pub pdi: u8,
    /**
        - false: AL Management will be done by an application Controller
        - true: AL Management will be emulated (AL status follows directly AL control)
    */
    pub strict: bool,
}
data::bilge_pdudata!(AlPdiControlType, u9);

/// ETG.1000.6 table 15
#[bitsize(8)]
#[derive(TryFromBits, DebugBits, Copy, Clone, Eq, PartialEq, Default)]
pub struct AlSyncConfig {
    /// controller specific
    pub signal_conditioning_sync0: u2,
    pub enable_signal_sync0: bool,
    pub enable_interrupt_sync0: bool,

    /// controller specific
    pub signal_conditioning_sync1: u2,
    pub enable_signal_sync1: bool,
    pub enable_interrupt_sync1: bool,
}
data::bilge_pdudata!(AlSyncConfig, u8);


/// ETG.1000.4 table 31
#[bitsize(80)]
#[derive(TryFromBits, DebugBits, Copy, Clone, Eq, PartialEq)]
pub struct DLInformation {
    /// type of the slave controller
    pub ty: u8,
    /// (major revision) revision of the slave controller.
    pub revision: u8,
    /// (minor revision) build number of the slave controller
    pub build: u16,

    /// Number of supported FMMU entities  (1 to 10)
    pub fmmus: u8,
    /// Number of supported Sync Manager channels (1 to 10)
    pub sync_managers: u8,

    /// RAM size in koctet, means 1024 octets (1-60)
    pub ram_size: u8,
    /// tells which port are present on a slave
    pub ports: [PortDescriptor; 4],

    /**
        - `false`: bit operation supported
        - `true`: bit operation not supported This feature bit does not affect mappability of SM.WriteEvent flag (MailboxIn)
    */
    pub fmmu_bit_operation_not_supported: bool,
    /**
        - `true`: shall only be used for legacy reasons. Reserved registers may not be written, reserved registers may not be read when out of register area (refer to documentation of specific slave controller (ESC)
        - `false`: no restriction in register access
    */
    pub reserved_registers_not_supported: bool,
    pub dc_supported: bool,
    pub dc_range: DcRange,
    pub ebus_low_jitter: bool,
    pub ebus_enhanced_link_detection: bool,
    /// true if available
    pub mii_enhanced_link_detection: bool,
    /// if true, frames with modified FCS (additional nibble) should be counted separately in RX-Error Previous counter
    pub separate_fcs_errors: bool,
    /// true if available. This feature refers to registers 0x981\[7:3\], 0x0984
    pub dc_sync_activation_enhanced: bool,

    /// if true, `LRW` is not supported
    pub logical_exchange_not_supported: bool,
    /// if true, `BRW`, `APRẀ`, `FPRW` is not supported
    pub physicial_exchange_not_supported: bool,

    /**
        - 0: not active
        - 1: active, FMMU 0 is used for RxPDO (no bit mapping) FMMU 1 is used for TxPDO (no bit mapping) FMMU 2 is used for Mailbox write event bit of Sync manager 1 Sync manager 0 is used for write mailbox Sync manager 1 is used for read mailbox Sync manager 2 is used as Buffer for incoming data Sync manager 3 is used as Buffer for outgoing data
    */
    pub special_fmmu_config: bool,
    reserved: u4,
}
data::bilge_pdudata!(DLInformation, u80);

#[bitsize(2)]
#[derive(FromBits, Debug, Copy, Clone)]
pub enum PortDescriptor {
    NotImplemented = 0b00,
    NotConfigured = 0b01,
    /// ethernet bus
    Ebus = 0b10,
    /// Machine Abstraction Interface (MII/RMII)
    Mii = 0b11,
}
#[bitsize(1)]
#[derive(FromBits, Debug, Copy, Clone)]
pub enum DcRange {
    /// default
    Bit32 = 0,
    /// 64 bit for system time, system time offset and receive time processing unit
    Bit64 = 1,
}



/// used by the slave to inform the master which mailbox protocl can be used with the slave.
/// ETG.1000.6 table 18
#[bitsize(16)]
#[derive(TryFromBits, DebugBits, Copy, Clone)]
pub struct MailboxSupport {
    /// ADS over EtherCAT (routing and parallel services)
    pub aoe: bool,
    /// Ethernet over EtherCAT (tunnelling of Data Link services)
    pub eoe: bool,
    /// CAN application protocol over EtherCAT (access to SDO)
    pub coe: bool,
    /// File Access over EtherCAT
    pub foe: bool,
    /// Servo Drive Profile over EtherCAT
    pub soe: bool,
    /// Vendor specific protocol over EtherCAT
    pub voe: bool,
    reserved: u10,
}
data::bilge_pdudata!(MailboxSupport, u16);



/**
	control the operation of the DL ports of the slave controller by the master.

	ETG.1000.4 table 33
*/
#[bitsize(32)]
#[derive(TryFromBits, DebugBits, Copy, Clone)]
pub struct DLControl {
	/**
		enables forwarding non-ethercat frames.
		Restricted forwarding will destroy non EtherCAT frames
	*/
	forwarding: Forwarding,
	/**
		This optional parameter enables temporary use of the loop control parameters written in the same frame for about one second. After this timeout, the original Loop control settings are restored automatically
		
		- false: permanent setting
		- true: temporary use of Loop Control Settings for ~1 second
	*/
	temporary: bool,
	reserved: u6,
	/// if there is an automatic activation of the port in case of a physical link or if the port is opened and or closed by commands of the master
	ports: [LoopControl; 4],
	/**
		Buffer between preparation and send. Send will be if buffer is half full (7).
		
		This optional parameter should be used to optimize the delay within a station. If this station and its neighbours have a stable rate of transmitting, this parameter may be reduced. The default settings are determined by the required clock accuracy of ISO/IEC 8802-3.
	*/
	transmit_buffer_size: u3,
	/** 
		This optional parameter indicates that the reduction of frame forwarding jitter for EBUS is enabled.
		set to true to activate
	*/
	low_jitter_ebus: bool,
	reserved: u4,
	/// should be used to enable the alias name
	alias_enable: bool,
	reserved: u7,
}
data::bilge_pdudata!(DLControl, u32);

#[bitsize(1)]
#[derive(TryFromBits, Debug, Copy, Clone)]
pub enum Forwarding {
	/// EtherCAT frames are processed, non-EtherCAT frames are forwarded without modification, The source MAC address is not changed for any frame
	Transmit = 0,
	/// EtherCAT frames are processed, non-EtherCAT frames are destroyed, The source MAC address is changed by the Processing Unit for every frame (SOURCE_MAC\[1\] is set to 1 – locally administered address).
	Filter = 1,
}
data::bilge_pdudata!(Forwarding, u1);

#[bitsize(2)]
#[derive(TryFromBits, Debug, Copy, Clone)]
pub enum LoopControl {
	/// closed at “link down”, open with “link up”
	Auto = 0,
	/// loop closed at “link down”, opened with writing 01 after “link up” (or receiving a valid Ethernet frame at the closed port)
	AutoClose = 1,
	AlwaysOpen = 2,
	AlwaysClosed = 3,
}
data::bilge_pdudata!(LoopControl, u2);

/**
	indicate the state of the DL ports and the state of the interface between DL-user and DL.
	
	ETG.1000.4 table 34
*/
#[bitsize(16)]
#[derive(FromBits, DebugBits, Copy, Clone)]
pub struct DLStatus {
	/** 
		if a DL-user is connected to the process data interface of the slave controller.
		true if operational
	*/
	pub dls_user_operational: bool,
	/// true if watchdog not expired
	pub dls_user_watchdog: bool,
	/**
		status of the activation of the extended link detection.
		true if activated for at least one port
	*/
	pub extended_link_detection: bool,
	reserved: u1,
	/// indicates physical link on each port
	pub port_link_status: [bool; 4],
	/// indicates closed loop link status on each port
	pub port_loop_status: [LoopStatus; 4],
}
data::bilge_pdudata!(DLStatus, u16);

/// ETG.1000.4 table 34
#[bitsize(2)]
#[derive(FromBits, DebugBits, Copy, Clone)]
pub struct LoopStatus {
	/// indicates forwarding on the same port i.e. loop back.
	pub loop_back: bool,
	///  signal detected on the port's RX
	pub signal_detection: bool,
}
data::bilge_pdudata!(LoopStatus, u2);

/// The event registers are used to indicate an event to the DL -user. The event shall be acknowledged if the corresponding event source is read. The events can be masked.
#[bitsize(32)]
#[derive(FromBits, DebugBits, Copy, Clone, Default)]
pub struct DLSUserEvents {
	/// R1 was written
	pub r1_change: bool,
	pub dc: [bool; 3],
	/// event active (one or more Sync manager channels were changed)
	pub sync_manager_change: bool,
	/// EEPROM command pending
	pub eeprom_emulation: bool,
	reserved: u2,
	/// mark whether each sync manager channel was accessed
	pub sync_manager_channel: [bool; 16],
	reserved: u8,
}
data::bilge_pdudata!(DLSUserEvents, u32);

/**
	The external event is mapped to IRQ parameter of all EtherCAT PDUs accessing this slave. If an event is set, and the associated mask is set the corresponding bit in the IRQ parameter of a PDU is set.

	ETG.1000.4 table 38
*/
#[bitsize(16)]
#[derive(FromBits, DebugBits, Copy, Clone, Default)]
pub struct ExternalEvent {
	/// dc event 0
	pub dc0: bool,
	reserved: u1,
	/// dl status register was changed
	pub dl: bool,
	/// R3 or R4 was written, meaning an [ALStatus] change
	pub al: bool,
	/// sync manager channel was accessed by slave
	pub sync_manager_channel: [bool; 8],
	reserved: u4,
}
data::bilge_pdudata!(ExternalEvent, u16);

/// A write to one counter will reset all counters of the group
/// ETG.1000.4 table 40
#[repr(packed)]
#[derive(Clone, Debug, Default)]
pub struct PortsErrorCount {
	pub port: [PortErrorCount; 4],
}
data::packed_pdudata!(PortsErrorCount);

#[bitsize(16)]
#[derive(FromBits, DebugBits, Copy, Clone, Default)]
pub struct PortErrorCount {
	/// counts the occurrences of frame errors (including RX errors within frame)
	pub frame: u8,
	/// counts the occurrences of RX errors at the physical layer
	pub physical: u8,
}
data::bilge_pdudata!(PortErrorCount, u16);

#[bitsize(32)]
#[derive(FromBits, DebugBits, Copy, Clone)]
pub struct LostLinkCount {
	/// counts the occurrences of link down.
	pub port: [u8; 4],
}
data::bilge_pdudata!(LostLinkCount, u32);

/**
	A write to one counter will reset all Previous Error counters
*/
#[bitsize(48)]
#[derive(FromBits, DebugBits, Copy, Clone)]
pub struct FrameErrorCount {
	/**
	The optional previous indicate a problem on checksum this could be counter is written. The reached. error counter registers contain information about error frames that the predecessor links. As frames with error have a specific type of detected and reported. All previous error counters will be cleared if one counting is stopped for each counter whose maximum value (255) is reached.
	*/
	pub previous_error_count: [u8; 4],
	/// counts frames with i.e. wrong datagram structure. The counter will be cleared if the counter is written. The counting is stopped when the maximum value (255) is reached.
	pub malformat_frame_count: u8,
	/// counts occurrence of local problems. The counter will be cleared if the counter is written. The counting is stopped when the maximum value (255) is reached.
	pub local_problem_count: u8,
}
data::bilge_pdudata!(FrameErrorCount, u48);

/**
	A write will reset the watchdog counters

	ETG.1000.4 table 47
*/
#[bitsize(16)]
#[derive(FromBits, DebugBits, Copy, Clone)]
pub struct WatchdogCounter {
	/// counts the expiration of all Sync manager watchdogs.
	pub sync_manager: u8,
	/// counts the expiration of DL-user watchdogs.
	pub pdi: u8,
}
data::bilge_pdudata!(WatchdogCounter, u16);


/// ETH.1000.4 table 48
#[bitsize(16)]
#[derive(FromBits, DebugBits, Copy, Clone, Default)]
pub struct SiiAccess {
	pub owner: SiiOwner,
	/// setting this will reset access to SII
	pub lock: bool,
	pub reserved: u6,
	/// PDI access active
	pub pdi: bool,
	pub reserved: u7,
}
data::bilge_pdudata!(SiiAccess, u16);

#[bitsize(1)]
<<<<<<< HEAD
#[derive(FromBits, Debug, Copy, Clone, Eq, PartialEq)]
=======
#[derive(FromBits, Debug, Copy, Clone, Default)]
>>>>>>> 44179b80
pub enum SiiOwner {
    #[default]
	EthercatDL = 0,
	Pdi = 1,
}
data::bilge_pdudata!(SiiOwner, u1);

/**
    register controling the read/write operations to Slave Information Interface (SII)

	ETG.1000.4 table 49
*/
#[bitsize(16)]
#[derive(FromBits, DebugBits, Copy, Clone, Default)]
pub struct SiiControl {
	/// true if SII is writable
	pub write_access: bool,
	reserved: u4,
	/**
		- false: Normal operation (DL interfaces to SII)
		- true: DL-user emulates SII
		
		cannot be set by the master
	*/
	pub eeprom_emulation: bool,
	/// number of bytes per read transaction, cannot be set by master
	pub read_size: SiiTransaction,
	/// unit of SII addresses, cannot be set by master
	pub address_unit: SiiUnit,

	/**
		read operation requested (parameter write) or read operation busy (parameter read)
		To start a new read operation there must be a positive edge on this parameter
		
		This parameter will be written from the master to start the read operation of 32 bits/64 bits in the slave information interface. This parameter will be read from the master to check if the read operation is finished. 
	*/
	pub read_operation: bool,
	/**
		write operation requested (parameter write) or write operation busy (parameter read)
		To start a new write operation there must be a positive edge on this parameter
		
		This parameter will be written from the master to start the write operation of 16 bits in the slave information interface. This parameter will be read from the master to check if the write operation is finished. There is no consistence gu arantee for write operation. A break down during write can produce inconsistent values and should be avoided. 
	*/
	pub write_operation: bool,
	/**
		reload operation requested (parameter write) or reload operation busy (parameter read)
		To start a new reload operation there must be a positive edge on this parameter
		
		This parameter will be written from the master to start the reload operation of the first 128 bits in the slave information interface. This parameter will be read from the master to check if the reload operation is finished
	*/
	pub reload_operation: bool,

	/// checksum error while reading at startup
	pub checksum_error: bool,
	/// error on reading Device Information
	pub device_info_error: bool,
	/**
        error on last SII request
        
        writable only in SII emulation mode
    */
	pub command_error: bool,
	/// error on last write operation
	pub write_error: bool,

	/// operation is ongoing
	pub busy: bool,
}
data::bilge_pdudata!(SiiControl, u16);

#[bitsize(1)]
#[derive(FromBits, Debug, Copy, Clone, Eq, PartialEq)]
pub enum SiiTransaction {
	Bytes4 = 0,
	Bytes8 = 1,
}
#[bitsize(1)]
#[derive(FromBits, Debug, Copy, Clone, Eq, PartialEq)]
pub enum SiiUnit {
	Byte = 0,
	Word = 1,
}

<<<<<<< HEAD
#[repr(packed)]
#[derive(Debug, Copy, Clone)]
pub struct SiiControlAddress {
    pub control: SiiControl,
    pub address: u16,
}
data::packed_pdudata!(SiiControlAddress);

#[repr(packed)]
#[derive(Debug, Copy, Clone)]
pub struct SiiControlAddressData {
    pub control: SiiControl,
    pub address: u16,
    pub reserved: u16,
    pub data: [u8; 2],
}
data::packed_pdudata!(SiiControlAddressData);
=======



>>>>>>> 44179b80

/// this is not a PduData but a struct transporting the address and number of FMMU registers
/// ETG.1000.4 table 57
pub struct FMMU {
    /// address of the first entry
	pub address: u16,
	/// number of entries
	pub num: u8,
}

impl FMMU {
    /// return an entry of the FMMU
    pub fn entry(&self, index: u8) -> Field<FmmuEntry>  {
        assert!(index < self.num, "index out of range");
        Field::simple(usize::from(self.address + u16::from(index)*0x10))
    }
}

/**
	The fieldbus memory management unit (FMMU) converts logical addresses into physical addresses by the means of internal address. Thus, FMMUs allow one to use logical addressing for data segments that span several slave devices: one DLPDU addresses data within several arbitrarily distributed devices. The FMMUs optionally support bit wise mapping. A DLE may contain several FMMU entities. Each FMMU entity maps one cohesive logical address space to one cohesive physical address space.

	The FMMU consists of up to 16 entities. Each entity describes one memory translation between the logical memory of the EtherCAT communication network and the physical memory of the slave.

	ETG.1000.4 table 56
*/
#[bitsize(128)]
#[derive(TryFromBits, DebugBits, Copy, Clone, Default)]
pub struct FmmuEntry {
	/// start byte in the logical memory
	pub logical_start_byte: u32,
	/// byte size of the data (rounded to lower value in case of bit-sized data ?)
	pub logical_len_byte: u16,
	/// offset of the start bit in the logical start byte
	pub logical_start_bit: u3,
	reserved: u5,
	/// offset of the end bit in the logical start byte
	pub logical_end_bit: u3,
	reserved: u5,

	/// start byte in the physical memory (set by the sync manager)
	pub physical_start_byte: u16,
	/// start bit in the physical start byte
	pub physical_start_bit: u3,
	reserved: u5,

	/// entity will be used for read service
	pub read: bool,
	/// entity will be used for write service
	pub write: bool,
	reserved: u6,

	/// enable this FMMU entry, so physical memory will be copied from/to logical memory on read/write
	pub enable: bool,
	reserved: u7,
	reserved: u24,
}
data::bilge_pdudata!(FmmuEntry, u128);

/// this is not a PduData but a convenience struct transporting the addresses of a sync manager
/// ETG.1000.4 table 59
pub struct SyncManager {
    /// start address of the sync manager (address of the first channel)
    pub address: u16,
    /// number of channels
    pub num: u8,
}

impl SyncManager {
    /// return one sync manager channel register
    pub fn channel(&self, index: u8) -> Field<SyncManagerChannel> {
        assert!(index < self.num, "index out of range");
        Field::simple(usize::from(self.address + u16::from(index) * (core::mem::size_of::<SyncManagerChannel>() as u16) ))
    }
    /// return the sync manager channel reserved for mailbox in
    pub fn mailbox_write(&self) -> Field<SyncManagerChannel>   {self.channel(0)}
    /// return the sync manager channel reserved for mailbox out
    pub fn mailbox_read(&self) -> Field<SyncManagerChannel>   {self.channel(1)}
    
    /// return the sync manager channel reserved for mapping to logical in
    pub fn logical_write(&self) -> Field<SyncManagerChannel>  {self.channel(2)}
    /// return the sync manager channel reserved for mapping to logical out
    pub fn logical_read(&self) -> Field<SyncManagerChannel>  {self.channel(3)}
    
    // return one of the sync manager channels reserved for mapping
    pub fn mappable(&self, index: u8) -> Field<SyncManagerChannel>   {self.channel(2+index)}
}

/**
    The Sync manager controls the access to the DL-user memory. Each channel defines a consistent area of the DL-user memory.

    There is two ways of data exchange between master and PDI:
    - Handshake mode (mailbox): one entity fills data in and cannot access the area until the other entity reads out the data.
    - Buffered mode: the interaction between both producer of data and consumer of data is uncorrelated – each entity expects access at any time, always providing the consumer with the newest data.

    ETG.1000.4 table 58
*/
#[bitsize(64)]
#[derive(TryFromBits, DebugBits, Copy, Clone, Default)]
pub struct SyncManagerChannel {
    /// start address in octets in the physical memory of the consistent DL-user memory area.
    /// multiple sync manager channels with overlapping memory ranges are not supported.
    pub address: u16,
    /// size in octets of the consistent DL -user memory area.
    pub length: u16,
    /// whether the buffer is used for mailbox or exchange through mapping to the logical memory
    pub mode: SyncMode,
    /// whether the consistent DL -user memory area is read or written by the master.
    pub direction: SyncDirection,

    /// an event is generated if there is new data available in the consistent DL-user memory area which was written by the master (direction write) or if the new data from the DL-user was read by the master (direction read).
    pub ec_event: bool,
    /// an event is generated if there is new data available in the consistent DL-user memory area which was written by DLS-user or if the new data from the Master was read by the DLS-user.
    pub dls_user_event: bool,
    /// if the monitoring of an access to the consistent DL-user memory area is enabled.
    pub watchdog: bool,
    reserved: u1,
    /// if the consistent DL -user memory (direction write) has been written by the master and the event enable parameter is set.
    pub write_event: bool,
    /// if the consistent DL -user memory (direction read) has been read by the master and the event enable parameter is set.
    pub read_event: bool,
    reserved: u1,

    /// true if there is data waiting to be read (by master or slave) in the buffer
    pub mailbox_full: bool,
    /// state (buffer number, locked) of the consistent DL-user memory if it is of buffered access type.
    pub buffer_state: u2,
    pub read_buffer_open: bool,
    pub write_buffer_open: bool,

    /// activate this channel
    pub enable: bool,
    /// A change in this parameter indicates a repeat request. This is primarily used to repeat the last mailbox interactions.
    pub repeat: bool,
    reserved: u4,

    /// if the DC 0 Event shall be invoked in case of a EtherCAT write
    pub dc_event_bus: bool,
    /// if the DC 0 Event shall be invoked in case of a local write
    pub dc_event_local: bool,
    /// disable this channel for PDI access
    pub disable_pdi: bool,
    /// indicates a repeat request acknowledge. After setting the value of Repeat in the parameter repeat acknowledge.
    pub repeat_ack: bool,
    reserved: u6,
}
data::bilge_pdudata!(SyncManagerChannel, u64);

/// ETG.1000.4 table 58
#[bitsize(2)]
#[derive(TryFromBits, Debug, Copy, Clone, Eq, PartialEq, Default)]
pub enum SyncMode {
    #[default]
    Buffered = 0,
    Mailbox = 2,
}
/// ETG.1000.4 table 58
#[bitsize(2)]
#[derive(TryFromBits, Debug, Copy, Clone, Eq, PartialEq, Default)]
pub enum SyncDirection {
    /// sync manager buffer is read by the master
    #[default]
    Read = 0,
    /// sync manager buffer is written by the master
    Write = 1,
}




/**
	DC allows for very precise timing requirements and for using timing signals that can be generated independent of the communication cycle. Systems with not so high requirements on synchronization may be synchronized by sharing a service (preferable LRW or LRD or LWR) or using the same Ethernet frame for access to buffers.
	
	### delay measurement
	
	Delay measurement needs time stamping information which is related to a single frame. The slave just provides means for time stamping, the calculation of the delay is the task of the master.
	
	### local time values
	
	The local time parameters contains the local system time and parameter for the control loop which are dedicate to implement a control loop for coordinating the local system time with a global time.

	ETG.1000.4 table 60
*/
#[repr(packed)]
#[derive(Clone, Copy, Default, Debug, PartialEq)]
pub struct DistributedClock {
    /**
        A write access to port 0 latches the local time (in ns) at receive begin (start first element of preamble) on each port of this PDU in this parameter (if the PDU was received correctly).
        This array contains the latched receival time on each port.
    */
    pub received_time: [u32;4],
    /// A write access compares the latched local system time (in ns) at receive begin at the processing unit of this PDU with the written value (lower 32 bit; if the PDU was received correctly), the result will be the input of DC PLL
    pub system_time: u64,
    /// Local time (in ns) at receive begin at the processing unit of a PDU containing a write access to Receive time port 0 (if the PDU was received correctly)
    pub local_time: u64,
    /// Offset between the local time (in ns) and the local system time (in ns)
    pub system_offset: u64,
    /// Offset between the reference system time (in ns) and the local system time (in ns)
    pub system_delay: u32,
    /**
        Bits 30..0: Mean difference between local copy of "system time" and "received system time" values.
        Bit 31: 
            - 0 - Local copy of "system time" > "received system time". 
            - 1 - Othercase
    */
    pub system_difference: TimeDifference,
    /// Implementation specific
    pub control_loop_params: [u16; 3],
}
data::packed_pdudata!(DistributedClock);

/// ETG.1000.4 table 60
#[bitsize(32)]
#[derive(TryFromBits, DebugBits, Copy, Clone, Default, PartialEq)]
pub struct TimeDifference {
    /// Mean difference between local copy of System Time and received System Time values
    pub mean: u31,
    /// true if local copy of system time smaller than received system time (offset is negative)
    pub sign: bool,
}
data::bilge_pdudata!(TimeDifference, u32);

impl From<TimeDifference> for i32 {
    fn from(value: TimeDifference) -> i32  {
        u32::from(value.mean().value()) as i32 
            * if value.sign() {-1} else {1}
    }
}
impl From<i32> for TimeDifference {
    fn from(value: i32) -> TimeDifference {
        TimeDifference::new(u31::new(value.abs() as u32), value < 0)
    }
}



/**
    registers allowing to trigger slave cyclic task using to the distributed clock ticks or ethercat frames
	
	ETG.1000.6 table 27, ETG.1000.4 table 61
*/
#[repr(packed)]
#[derive(Clone, Default, Debug, PartialEq)]
pub struct Isochronous {
	// DC Cyclic unit control
    reserved1: IsochronousAccess,
	
	/// boolean flags enabling sync operations (RW)
    pub enable: IsochronousEnables,
    /// This optional attribute specifies the duration for the Sync Impulse in multiples of 10 ns. (R)
    pub pulse: u16,
    reserved2: [u8; 10],
    /// These optional booleans attribute indicates an active Sync interrupts. (R)
    pub interrupt0: IsochronousInterrupt,
    pub interrupt1: IsochronousInterrupt,
	/**
		This optional attribute sets a start time related to system time for cyclic operation. (RW)
		
		The interrupt generation will start when the lower 32 bits of the system time will reach this value (in ns)
	*/
    pub start_time: u32,
    reserved3: [u8; 12],
	/// set the cycle time of Sync0 in multiples of 1ns for Sync0 (RW)
    pub sync0_cycle_time: u32,
	/// set the cycle time of Sync0 in multiples of 1ns for Sync1 (RW)
    pub sync1_cycle_time: u32,
	
	/// enables Latch operation for a single event (true) or continuous latching. (RW)
    pub latch0_edge: IsochronousLatch,
    pub latch1_edge: IsochronousLatch,
    pub reserved4: [u8; 4],
	/// indicates Latch edge events. (R)
    pub latch0_event: IsochronousLatch,
    pub latch1_event: IsochronousLatch,
	/// stores the system time value in case of a Latch edge events. (R)
    pub latch0_time_positive: u32,
    reserved5: u32,
    pub latch0_time_negative: u32,
    reserved6: u32,
    pub latch1_time_positive: u32,
    reserved7: u32,
    pub latch1_time_negative: u32,
    reserved8: u32,
}
data::packed_pdudata!(Isochronous);

#[bitsize(8)]
#[derive(Copy, Clone, Default, DebugBits, PartialEq)]
pub struct IsochronousAccess{
    pub write_access_cyclic : bool,
    reserved : u3,
    pub write_access_latch0 : bool,
    pub write_access_latch1 : bool,
    reserved : u2,
}
data::bilge_pdudata!(IsochronousAccess, u8);

/// ETG.1000.6 table 27
#[bitsize(8)]
#[derive(Copy, Clone, Default, DebugBits, PartialEq)]
pub struct IsochronousEnables {
    /// This Boolean attribute enables cyclic Sync 0 or 1 operation.
    pub operation: bool,
    /// This Boolean attribute enables the Sync 0 operation
    pub sync0: bool,
    /// This Boolean attribute enables the Sync 1 operation
    pub sync1: bool,
    
    pub auto_activation : bool,
    pub start_time_ext : bool,
    pub start_time_check : bool,
    pub half_range : bool,
    pub debug_pulse : bool,
}
data::bilge_pdudata!(IsochronousEnables, u8);

/// ETG.1000.6 table 27
#[bitsize(8)]
#[derive(Copy, Clone, Default, DebugBits, PartialEq)]
pub struct IsochronousInterrupt {
    pub enable : bool,
    reserved : u7
}
data::bilge_pdudata!(IsochronousInterrupt, u8);

/// ETG.1000.6 table 28
#[bitsize(8)]
#[derive(Copy, Clone, Default, DebugBits, PartialEq)]
pub struct IsochronousLatch {
    pub positive: bool,
    pub negative: bool,
    reserved: u6
}
data::bilge_pdudata!(IsochronousLatch, u16);
<|MERGE_RESOLUTION|>--- conflicted
+++ resolved
@@ -840,11 +840,7 @@
 data::bilge_pdudata!(SiiAccess, u16);
 
 #[bitsize(1)]
-<<<<<<< HEAD
-#[derive(FromBits, Debug, Copy, Clone, Eq, PartialEq)]
-=======
-#[derive(FromBits, Debug, Copy, Clone, Default)]
->>>>>>> 44179b80
+#[derive(FromBits, Debug, Copy, Clone, Eq, PartialEq, Default)]
 pub enum SiiOwner {
     #[default]
 	EthercatDL = 0,
@@ -928,7 +924,6 @@
 	Word = 1,
 }
 
-<<<<<<< HEAD
 #[repr(packed)]
 #[derive(Debug, Copy, Clone)]
 pub struct SiiControlAddress {
@@ -946,11 +941,6 @@
     pub data: [u8; 2],
 }
 data::packed_pdudata!(SiiControlAddressData);
-=======
-
-
-
->>>>>>> 44179b80
 
 /// this is not a PduData but a struct transporting the address and number of FMMU registers
 /// ETG.1000.4 table 57
