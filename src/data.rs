--- conflicted
+++ resolved
@@ -19,7 +19,7 @@
     fn packed_bitsize() -> usize {Self::Packed::LEN*8}
 }
 
-/** 
+/**
     Enum to identify and raise adapted error raised by this package
 */
 #[derive(Copy, Clone, Debug)]
@@ -49,21 +49,16 @@
 //     fn zeroed() -> Self {unsafe {core::mem::zeroed()}}
 }
 
-<<<<<<< HEAD
-/** dtype identifiers associated to dtypes allowing to dynamically check the type of a [PduData] implementor
-
-=======
-/** 
+/**
     dtype identifiers associated to dtypes allowing to dynamically check the type of a [PduData] implementor
-	
->>>>>>> d4e68aa5
+
 	It is only convering the common useful types and not all the possible implementors of [PduData]
 */
 #[derive(Copy, Clone, Debug)]
 pub enum TypeId {
 	/// default value of the enum, used in case the matching [PduData] does not fit in any of these integers
 	CUSTOM,
-	VOID, BOOL, 
+	VOID, BOOL,
 	I8, I16, I32, I64,
 	U8, U16, U32, U64,
 	F32, F64,
@@ -87,7 +82,7 @@
 impl PduData for () {
 	const ID: TypeId = TypeId::VOID;
 	type Packed = [u8; 0];
-	
+
 	fn pack(&self, _dst: &mut [u8]) -> PackingResult<()>  {Ok(())}
 	fn unpack(_src: &[u8]) -> PackingResult<Self>  {Ok(())}
 }
@@ -117,37 +112,21 @@
         // we cannot use Self.value for unknown reason
         // we cannot use $id::from(Self) for unknown reason
         // we cannot use $id::to_le_bytes because it is only implemented for byte exact integers
-<<<<<<< HEAD
-
-        const ID: crate::data::TypeId = crate::data::TypeId::CUSTOM;
-        type Packed = [u8; ($id::BITS as usize + 7)/8];
-
-        fn pack(&self, dst: &mut [u8]) -> crate::data::PackingResult<()> {
-            if dst.len() < Self::Packed::LEN
-                {return Err(crate::data::PackingError::BadSize(dst.len(), "bilge struct needs exact size"))}
-            dst[..Self::Packed::LEN].copy_from_slice(&unsafe{ core::mem::transmute_copy::<Self, Self::Packed>(self) });
-            Ok(())
-        }
-        fn unpack(src: &[u8]) -> crate::data::PackingResult<Self> {
-            if src.len() < Self::Packed::LEN
-                {return Err(crate::data::PackingError::BadSize(src.len(), "bilge struct needs exact size"))}
-=======
-        
+
         const ID: $crate::data::TypeId = $crate::data::TypeId::CUSTOM;
         type Packed = [u8; ($id::BITS as usize + 7)/8];
-        
+
         fn pack(&self, dst: &mut [u8]) -> $crate::data::PackingResult<()> {
             use $crate::data::Storage;
-            if dst.len() < Self::Packed::LEN  
+            if dst.len() < Self::Packed::LEN
                 {return Err($crate::data::PackingError::BadSize(dst.len(), "bilge struct needs exact size"))}
             dst[..Self::Packed::LEN].copy_from_slice(&unsafe{ core::mem::transmute_copy::<Self, Self::Packed>(self) });
             Ok(())
         }
         fn unpack(src: &[u8]) -> $crate::data::PackingResult<Self> {
             use $crate::data::Storage;
-            if src.len() < Self::Packed::LEN  
+            if src.len() < Self::Packed::LEN
                 {return Err($crate::data::PackingError::BadSize(src.len(), "bilge struct needs exact size"))}
->>>>>>> d4e68aa5
             let mut tmp = [0; core::mem::size_of::<Self>()];
             tmp[.. Self::Packed::LEN].copy_from_slice(&src[.. Self::Packed::LEN]);
             Ok(unsafe{ core::mem::transmute::<[u8; core::mem::size_of::<Self>()], Self>(tmp) })
@@ -162,14 +141,9 @@
     ($t: ty) => { impl $crate::data::PduData for $t {
         const ID: $crate::data::TypeId = $crate::data::TypeId::CUSTOM;
         type Packed = [u8; core::mem::size_of::<$t>()];
-<<<<<<< HEAD
-
-        fn pack(&self, dst: &mut [u8]) -> crate::data::PackingResult<()> {
-=======
-        
+
         fn pack(&self, dst: &mut [u8]) -> $crate::data::PackingResult<()> {
             use $crate::data::Storage;
->>>>>>> d4e68aa5
             if dst.len() < Self::Packed::LEN
                 {return Err($crate::data::PackingError::BadSize(dst.len(), "not enough bytes for struct"))}
             dst[..Self::Packed::LEN].copy_from_slice(&unsafe{ core::mem::transmute_copy::<Self, Self::Packed>(self) });
@@ -191,13 +165,8 @@
 	($t: ty, $id: ident) => { impl $crate::data::PduData for $t {
 			const ID: $crate::data::TypeId = $crate::data::TypeId::$id;
             type Packed = [u8; core::mem::size_of::<$t>()];
-<<<<<<< HEAD
-
-            fn pack(&self, dst: &mut [u8]) -> crate::data::PackingResult<()> {
-=======
-			
+
             fn pack(&self, dst: &mut [u8]) -> $crate::data::PackingResult<()> {
->>>>>>> d4e68aa5
 				dst.copy_from_slice(&self.to_le_bytes());
 				Ok(())
 			}
@@ -248,14 +217,10 @@
 	pub const fn simple(byte: usize) -> Self {
         Self{extracted: PhantomData, byte, len: T::Packed::LEN}
 	}
-<<<<<<< HEAD
-
-=======
 	pub const fn downcast(&self) -> Field<()> {
         Field {extracted: PhantomData, byte: self.byte, len: self.len}
 	}
-	
->>>>>>> d4e68aa5
+
 	/// extract the value pointed by the field in the given byte array
 	pub fn get(&self, data: &[u8]) -> T       {
 		T::unpack(&data[self.byte..][..self.len])
@@ -272,9 +237,6 @@
 		write!(f, "Field<{}>{{0x{:x}, {}}}", core::any::type_name::<T>(), self.byte, self.len)
 	}
 }
-<<<<<<< HEAD
-/**
-=======
 // [Clone] and [Copy] must be implemented manually to allow copying a field pointing to a type which does not implement this operation
 impl<T: PduData> Clone for Field<T> {
     fn clone(&self) -> Self   {Self::new(self.byte, self.len)}
@@ -287,8 +249,7 @@
 }
 
 
-/** 
->>>>>>> d4e68aa5
+/**
 	locate some data in a datagram by its bit position and length, which must be extracted to type `T` to be processed in rust
 
 	It acts like a getter/setter of a value in a byte sequence. One can think of it as an offset to a data location because it does not actually point the data but only its offset in the byte sequence, it also contains its length to dynamically check memory bounds.
@@ -325,7 +286,7 @@
 
 
 
-/** 
+/**
     helper to read/write sequencial data from/to a byte slice
 
     It is close to what [std::io::Cursor] is doing, but this struct allows reading forward without consuming the stream, and returns slices without copying the data. It is also meant to work with [PduData]
@@ -339,14 +300,9 @@
 impl<T> Cursor<T> {
     /// create a new cursor starting at position zero in the given slice
     pub fn new(data: T) -> Self   {Self{position: 0, data}}
-<<<<<<< HEAD
-    /** current position in the read/write slice
-
-=======
-    /** 
+    /**
         current position in the read/write slice
-    
->>>>>>> d4e68aa5
+
         bytes before this position are considered read or written, and bytes after are coming for use in next read/write calls
     */
     pub fn position(&self) -> usize   {self.position}
