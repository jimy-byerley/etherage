--- conflicted
+++ resolved
@@ -1,14 +1,9 @@
 //! implementation of communication with a slave's mailbox
 
 use crate::{
-<<<<<<< HEAD
     error::{EthercatError, EthercatResult},
-	rawmaster::{RawMaster, PduCommand, SlaveAddress},
-	registers,
-=======
     rawmaster::{RawMaster, PduCommand, SlaveAddress},
     registers,
->>>>>>> 73c9153c
     data::{self, PduData, Cursor},
     };
 use core::ops::Range;
@@ -113,13 +108,8 @@
 
         - 0 is lowest priority, 3 is highest
     */
-<<<<<<< HEAD
-	pub async fn read<'a>(&mut self, ty: MailboxType, data: &'a mut [u8]) -> EthercatResult<&'a [u8], MailboxError> {
-		let mailbox_control = registers::sync_manager::interface.mailbox_read();
-=======
-    pub async fn read<'a>(&mut self, ty: MailboxType, _priority: u2, data: &'a mut [u8]) -> &'a [u8] {
+    pub async fn read<'a>(&mut self, ty: MailboxType, data: &'a mut [u8]) -> EthercatResult<&'a [u8], MailboxError> {
         let mailbox_control = registers::sync_manager::interface.mailbox_read();
->>>>>>> 73c9153c
         let mut allocated = [0; MAILBOX_MAX_SIZE];
 
         self.read.count = (self.read.count % 7)+1;
@@ -162,7 +152,6 @@
                         .map_err(|_| EthercatError::Protocol("unable to unpack received mailbox error"))?;
             return Err(EthercatError::Slave(error.detail()))
         }
-<<<<<<< HEAD
         if header.ty() != ty
             {return Err(EthercatError::Protocol("received unexpected mailbox frame type"))}
         if u8::from(header.count()) != self.read.count 
@@ -171,30 +160,16 @@
             frame.read(header.length() as usize)
                 .map_err(|_| EthercatError::Protocol("inconsistent mailbox size"))?
             ).map_err(|_| EthercatError::Master("read buffer is too small for mailbox data"))?;
-		
-		Ok(received.finish())
-	}
-	/**
-=======
-        assert_eq!(header.ty(), ty);
-        assert_eq!(u8::from(header.count()), self.read.count);
-        received.write(frame.read(header.length() as usize).unwrap()).unwrap();
-
-        received.finish()
+        
+        Ok(received.finish())
     }
     /**
->>>>>>> 73c9153c
         write the given frame in the mailbox, wait for it first if already busy
 
         - 0 is lowest priority, 3 is highest
     */
-<<<<<<< HEAD
-	pub async fn write(&mut self, ty: MailboxType, priority: u2, data: &[u8]) -> EthercatResult<(), MailboxError> {
-		let mailbox_control = registers::sync_manager::interface.mailbox_write();
-=======
-    pub async fn write(&mut self, ty: MailboxType, priority: u2, data: &[u8]) {
+    pub async fn write(&mut self, ty: MailboxType, priority: u2, data: &[u8]) -> EthercatResult<(), MailboxError> {
         let mailbox_control = registers::sync_manager::interface.mailbox_write();
->>>>>>> 73c9153c
         let mut allocated = [0; MAILBOX_MAX_SIZE];
         let buffer = &mut allocated[.. self.write.max];
 
@@ -202,17 +177,6 @@
 
         let mut frame = Cursor::new(buffer.as_mut());
         frame.pack(&MailboxHeader::new(
-<<<<<<< HEAD
-				data.len() as u16,
-				u16::new(0),  // address of master
-				u6::new(0),  // this value has no effect and is reserved for future use
-				priority,
-				ty,
-				u3::new(self.write.count),
-			)).unwrap();
-        frame.write(data)
-            .map_err(|_|  EthercatError::Master("data too big for mailbox buffer"))?;
-=======
                 data.len() as u16,
                 u16::new(0),  // address of master
                 u6::new(0),  // this value has no effect and is reserved for future use
@@ -220,8 +184,8 @@
                 ty,
                 u3::new(self.write.count),
             )).unwrap();
-        frame.write(data).unwrap();
->>>>>>> 73c9153c
+        frame.write(data)
+            .map_err(|_|  EthercatError::Master("data too big for mailbox buffer"))?;
         let sent = frame.finish();
 
         // wait for mailbox to be empty
@@ -252,12 +216,8 @@
             while self.master.pdu(PduCommand::FPWR, SlaveAddress::Fixed(self.slave), self.write.address.into(), buffer.as_mut(), false).await != 1
                 {}
 //         }
-<<<<<<< HEAD
         Ok(())
-	}
-=======
     }
->>>>>>> 73c9153c
 }
 
 /// ETG 1000.4 table 29
