//! implementation of communication with a slave's mailbox

use crate::{
    error::{EthercatError, EthercatResult},
	rawmaster::{RawMaster, PduCommand, SlaveAddress},
	registers,
    data::{self, PduData, Cursor},
	};
use core::ops::Range;
use std::sync::Arc;
use bilge::prelude::*;
use futures_concurrency::future::Join;


/// arbitrary maximum size for a mailbox buffer
/// the user may select a smaller size, especially if the mailbox is used at the same time as buffered sync managers
const MAILBOX_MAX_SIZE: usize = 1024;

/**
    implementation of communication with a slave's mailbox

    The mailbox is a mean for ethercat slaves to implement non-minimalistic ethercat features, and features that do not fit in registers (because they rely on imperative designs, or variable size data ...).

    The mailbox is an optional feature of an ethercat slave.

    Following ETG.1000.4 6.7.1 it is using the first 2 sync managers in handshake mode. Buffered mode is not meant for mailbox.
*/
pub struct Mailbox {
    master: Arc<RawMaster>,
	slave: u16,
	read: Direction,
	write: Direction,
}
struct Direction {
    count: u8,
    address: u16,
    max: usize,
}

<<<<<<< HEAD
impl<'b> Mailbox<'b> {
    /// condigure the mailbox on the slave, using the given `read` and `write` memory areas as mailbox buffers
    pub async fn new(master: &'b RawMaster, slave: u16, write: Range<u16>, read: Range<u16>) -> EthercatResult<Mailbox<'b>> {
=======
impl Mailbox {
    /**
        configure the mailbox on the slave, using the given `read` and `write` memory areas as mailbox buffers
        
        `slave` is the slave's fixed address, no implementation is made for mailbox with topological addresses
    */
    pub async fn new(master: Arc<RawMaster>, slave: u16, write: Range<u16>, read: Range<u16>) -> Mailbox {
>>>>>>> 8fb728b6
        // check that there is not previous error
        if master.fprd(slave, registers::al::response).await.one()?.error() {
            panic!("mailbox error before init: {:?}", master.fprd(slave, registers::al::error).await.one());
        }

        // configure sync manager
        let configured = (
            async { master.fpwr(slave, registers::sync_manager::interface.mailbox_write(), {
                let mut config = registers::SyncManagerChannel::default();
                config.set_address(write.start);
                config.set_length(write.end - write.start);
                config.set_mode(registers::SyncMode::Mailbox);
                config.set_direction(registers::SyncDirection::Write);
                config.set_dls_user_event(true);
                config.set_ec_event(true);
                config.set_enable(true);
                config
            }).await.one() },

            async { master.fpwr(slave, registers::sync_manager::interface.mailbox_read(), {
                let mut config = registers::SyncManagerChannel::default();
                config.set_address(read.start);
                config.set_length(read.end - read.start);
                config.set_mode(registers::SyncMode::Mailbox);
                config.set_direction(registers::SyncDirection::Read);
                config.set_dls_user_event(true);
                config.set_ec_event(true);
                config.set_enable(true);
                config
            }).await.one() },
        ).join().await;
<<<<<<< HEAD
        if configured.0.is_err() || configured.1.is_err()
            {return Err(EthercatError::Master("failed to configure mailbox sync managers"))}
        
        assert!(usize::from(read.end - read.start) < MAILBOX_MAX_SIZE);
        assert!(usize::from(write.end - write.start) < MAILBOX_MAX_SIZE);
        
        Ok(Self {
=======

        assert!(usize::from(read.end - read.start) < MAILBOX_MAX_SIZE);
        assert!(usize::from(write.end - write.start) < MAILBOX_MAX_SIZE);

        Self {
>>>>>>> 8fb728b6
            master,
            slave,
            read: Direction{
                count: 0,
                address: read.start,
                max: usize::from(read.end - read.start),
                },
            write: Direction{
                count: 0,
                address: write.start,
                max: usize::from(write.end - write.start),
                },
        })
    }
    pub async fn poll(&self) -> bool {todo!()}
    pub async fn available(&self) -> usize {todo!()}

	/**
        read the frame currently in the mailbox, wait for it if not already present

        `data` is the buffer to fill with the mailbox, only the first bytes corresponding to the current buffer size on the slave will be read

        return the slice of data received.

        - 0 is lowest priority, 3 is highest
    */
<<<<<<< HEAD
	pub async fn read<'a>(&mut self, ty: MailboxType, data: &'a mut [u8]) -> EthercatResult<&'a [u8], MailboxError> {
=======
	pub async fn read<'a>(&mut self, ty: MailboxType, _priority: u2, data: &'a mut [u8]) -> &'a [u8] {
>>>>>>> 8fb728b6
		let mailbox_control = registers::sync_manager::interface.mailbox_read();
        let mut allocated = [0; MAILBOX_MAX_SIZE];

        self.read.count = (self.read.count % 7)+1;

		// wait for data
		let mut state = loop {
            let state = self.master.fprd(self.slave, mailbox_control).await;
            if state.answers == 1 {
                let value = state.value()?;
                if value.mailbox_full()
                    {break value}
            }
        };
        // the destination data is expected to be big enough for the data, so we will read only this data size
        let range = .. allocated.len()
                        .min(data.len() + MailboxHeader::packed_size())
                        .min(self.read.max);
        let buffer = &mut allocated[range];
		// read the mailbox content
		loop {
            if self.master.pdu(PduCommand::FPRD, SlaveAddress::Fixed(self.slave), self.read.address.into(), buffer, false).await == 1 
                {break}

            // trigger repeat
            state.set_repeat(true);
            while self.master.fpwr(self.slave, mailbox_control, state).await.answers == 0  {}
            // wait for repeated data to be available
            loop {
                let state = self.master.fprd(self.slave, mailbox_control).await;
                if state.answers == 0 || ! state.value()?.repeat_ack()  {continue}
                break
            }
        }
        let mut frame = Cursor::new(buffer.as_mut());
        let mut received = Cursor::new(data);
        let header = frame.unpack::<MailboxHeader>()
                        .map_err(|_| EthercatError::Protocol("unable to unpack mailbox header"))?;
        if header.ty() == MailboxType::Exception {
            let error = frame.unpack::<MailboxErrorFrame>()
                        .map_err(|_| EthercatError::Protocol("unable to unpack received mailbox error"))?;
            return Err(EthercatError::Slave(error.detail()))
        }
<<<<<<< HEAD
        if header.ty() != ty
            {return Err(EthercatError::Protocol("received unexpected mailbox frame type"))}
        if u8::from(header.count()) != self.read.count 
            {return Err(EthercatError::Protocol("received mailbox frame has wrong counter"))}
        received.write(
            frame.read(header.length() as usize)
                .map_err(|_| EthercatError::Protocol("inconsistent mailbox size"))?
            ).map_err(|_| EthercatError::Master("read buffer is too small for mailbox data"))?;
		
		Ok(received.finish())
=======
        assert_eq!(header.ty(), ty);
        assert_eq!(u8::from(header.count()), self.read.count);
        received.write(frame.read(header.length() as usize).unwrap()).unwrap();

		received.finish()
>>>>>>> 8fb728b6
	}
	/**
        write the given frame in the mailbox, wait for it first if already busy

        - 0 is lowest priority, 3 is highest
    */
	pub async fn write(&mut self, ty: MailboxType, priority: u2, data: &[u8]) -> EthercatResult<(), MailboxError> {
		let mailbox_control = registers::sync_manager::interface.mailbox_write();
        let mut allocated = [0; MAILBOX_MAX_SIZE];
        let buffer = &mut allocated[.. self.write.max];

        self.write.count = (self.write.count % 7)+1;

        let mut frame = Cursor::new(buffer.as_mut());
        frame.pack(&MailboxHeader::new(
				data.len() as u16,
				u16::new(0),  // address of master
				u6::new(0),  // this value has no effect and is reserved for future use
				priority,
				ty,
				u3::new(self.write.count),
			)).unwrap();
        frame.write(data)
            .map_err(|_|  EthercatError::Master("data too big for mailbox buffer"))?;
        let sent = frame.finish();

		// wait for mailbox to be empty
		loop {
            let state = self.master.fprd(self.slave, mailbox_control).await;
            if state.answers == 1 {
                if ! state.value()?.mailbox_full()  {break}
            }
        }
        // write data
        // TODO: retry this solution with writing the last word instead of the last byte
        // we are forced to write the whole buffer (even if much bigger than data) because the slave will notice the data sent only if writing the complete buffer
        // and writing the last byte instead does not work trick it.
//         if mailbox_size - data.len() > 32 {
//             loop {
//                 // write beginning of buffer and last byte for slave triggering
//                 let (writing, end) = futures::join!(
//                     self.master.pdu(PduCommand::FPWR, self.slave, self.write.address, sent),
//                     // the mailbox processing is done once the last mailbox byte is written, so write the last byte alone
//                     self.master.fpwr(self.slave, Field::<u8>::simple(usize::from(self.write.end)-1), 0),
//                     );
//                 if end.answers == 1 && writing == 1
//                     {break}
//             }
//         }
//         else {
            // write the full buffer
            while self.master.pdu(PduCommand::FPWR, SlaveAddress::Fixed(self.slave), self.write.address.into(), buffer.as_mut(), false).await != 1
                {}
//         }
        Ok(())
	}
}

/// ETG 1000.4 table 29
#[bitsize(48)]
#[derive(TryFromBits, DebugBits, Copy, Clone)]
struct MailboxHeader {
    /// length of the mailbox service data following this header
    length: u16,
    /**
        - if a master is client: Station Address of the source
        - if a slave is client: Station Address of the destination
    */
    address: u16,
    /// reserved for future
    channel: u6,
    /// 0 is lowest priority, 3 is highest
    priority: u2,
    ty: MailboxType,
    /// Counter of the mailbox services (0 reserved, this should roll from 1 to 7 and overflow to 1 after 7)
    count: u3,
    reserved: u1,
}
data::bilge_pdudata!(MailboxHeader, u48);

/// ETG 1000.4 table 29
#[bitsize(4)]
#[derive(TryFromBits, Debug, Copy, Clone, Eq, PartialEq)]
pub enum MailboxType {
    Exception = 0x0,
    Ads = 0x1,
    Ethernet = 0x2,
    Can = 0x3,
    File = 0x4,
    Servo = 0x5,
    Specific = 0xf,
}

/// ETG 1000.4 table 30
#[bitsize(32)]
#[derive(TryFromBits, DebugBits, Copy, Clone, Eq, PartialEq)]
struct MailboxErrorFrame {
    ty: u16,
    detail: MailboxError,
}
data::bilge_pdudata!(MailboxErrorFrame, u32);

// ETG 1000.4 table 30
#[bitsize(16)]
#[derive(TryFromBits, Debug, Copy, Clone, Eq, PartialEq)]
pub enum MailboxError {
    /// Syntax of 6 octet Mailbox Header is wrong
    Syntax = 0x1,
    /// The Mailbox protocol is not supported
    UnsupportedProtocol = 0x2,
    /// Channel Field contains wrong value (a slave can ignore the channel field)
    InvalidChannel = 0x3,
    /// the service in the Mailbox protocol is not supported
    ServiceNotSupported = 0x4,
    /// The mailbox protocol header of the mailbox protocol is wrong (without the 6 octet mailbox header)
    InvalidHeader = 0x5,
    /// length of received mailbox data is too short for slave's expectations
    SizeTooShort = 0x6,
    /// Mailbox protocol cannot be processed because of limited ressources
    NoMoreMemory = 0x7,
    /// the length of data is inconsistent
    InvalidSize = 0x8,
    /// Mailbox service already in use
    ServiceInWork = 0x9,
}<|MERGE_RESOLUTION|>--- conflicted
+++ resolved
@@ -37,19 +37,13 @@
     max: usize,
 }
 
-<<<<<<< HEAD
-impl<'b> Mailbox<'b> {
-    /// condigure the mailbox on the slave, using the given `read` and `write` memory areas as mailbox buffers
-    pub async fn new(master: &'b RawMaster, slave: u16, write: Range<u16>, read: Range<u16>) -> EthercatResult<Mailbox<'b>> {
-=======
 impl Mailbox {
     /**
         configure the mailbox on the slave, using the given `read` and `write` memory areas as mailbox buffers
         
         `slave` is the slave's fixed address, no implementation is made for mailbox with topological addresses
     */
-    pub async fn new(master: Arc<RawMaster>, slave: u16, write: Range<u16>, read: Range<u16>) -> Mailbox {
->>>>>>> 8fb728b6
+    pub async fn new(master: Arc<RawMaster>, slave: u16, write: Range<u16>, read: Range<u16>) -> EthercatResult<Mailbox> {
         // check that there is not previous error
         if master.fprd(slave, registers::al::response).await.one()?.error() {
             panic!("mailbox error before init: {:?}", master.fprd(slave, registers::al::error).await.one());
@@ -57,7 +51,7 @@
 
         // configure sync manager
         let configured = (
-            async { master.fpwr(slave, registers::sync_manager::interface.mailbox_write(), {
+            master.fpwr(slave, registers::sync_manager::interface.mailbox_write(), {
                 let mut config = registers::SyncManagerChannel::default();
                 config.set_address(write.start);
                 config.set_length(write.end - write.start);
@@ -67,9 +61,9 @@
                 config.set_ec_event(true);
                 config.set_enable(true);
                 config
-            }).await.one() },
-
-            async { master.fpwr(slave, registers::sync_manager::interface.mailbox_read(), {
+            }),
+
+            master.fpwr(slave, registers::sync_manager::interface.mailbox_read(), {
                 let mut config = registers::SyncManagerChannel::default();
                 config.set_address(read.start);
                 config.set_length(read.end - read.start);
@@ -79,23 +73,15 @@
                 config.set_ec_event(true);
                 config.set_enable(true);
                 config
-            }).await.one() },
+            }),
         ).join().await;
-<<<<<<< HEAD
-        if configured.0.is_err() || configured.1.is_err()
+        if configured.0.one().is_err() || configured.1.one().is_err()
             {return Err(EthercatError::Master("failed to configure mailbox sync managers"))}
         
         assert!(usize::from(read.end - read.start) < MAILBOX_MAX_SIZE);
         assert!(usize::from(write.end - write.start) < MAILBOX_MAX_SIZE);
         
         Ok(Self {
-=======
-
-        assert!(usize::from(read.end - read.start) < MAILBOX_MAX_SIZE);
-        assert!(usize::from(write.end - write.start) < MAILBOX_MAX_SIZE);
-
-        Self {
->>>>>>> 8fb728b6
             master,
             slave,
             read: Direction{
@@ -122,11 +108,7 @@
 
         - 0 is lowest priority, 3 is highest
     */
-<<<<<<< HEAD
 	pub async fn read<'a>(&mut self, ty: MailboxType, data: &'a mut [u8]) -> EthercatResult<&'a [u8], MailboxError> {
-=======
-	pub async fn read<'a>(&mut self, ty: MailboxType, _priority: u2, data: &'a mut [u8]) -> &'a [u8] {
->>>>>>> 8fb728b6
 		let mailbox_control = registers::sync_manager::interface.mailbox_read();
         let mut allocated = [0; MAILBOX_MAX_SIZE];
 
@@ -170,7 +152,6 @@
                         .map_err(|_| EthercatError::Protocol("unable to unpack received mailbox error"))?;
             return Err(EthercatError::Slave(error.detail()))
         }
-<<<<<<< HEAD
         if header.ty() != ty
             {return Err(EthercatError::Protocol("received unexpected mailbox frame type"))}
         if u8::from(header.count()) != self.read.count 
@@ -181,13 +162,6 @@
             ).map_err(|_| EthercatError::Master("read buffer is too small for mailbox data"))?;
 		
 		Ok(received.finish())
-=======
-        assert_eq!(header.ty(), ty);
-        assert_eq!(u8::from(header.count()), self.read.count);
-        received.write(frame.read(header.length() as usize).unwrap()).unwrap();
-
-		received.finish()
->>>>>>> 8fb728b6
 	}
 	/**
         write the given frame in the mailbox, wait for it first if already busy
