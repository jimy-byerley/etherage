--- conflicted
+++ resolved
@@ -1,12 +1,7 @@
-<<<<<<< HEAD
 /*!
-Convenient structures to read/write the slave's dictionnary objects (SDO) and configure mappings...);
-=======
-/*! 
     Convenient structures to address the slave's dictionnary objects (SDO).
-    
+
     This module also provides structs and consts for every standard items in the canopen objects dictionnary. The goal is to gather all standard SDOs definitions in one place.
->>>>>>> d4e68aa5
 */
 
 use crate::{
@@ -59,40 +54,23 @@
 		field: BitField::new(offset, size),
 	}}
 	/// address a complete sdo at the given index, with `sub=0` and `byte=0`
-<<<<<<< HEAD
-	pub fn complete(index: u16) -> Self { Self{
+	pub const fn complete(index: u16) -> Self { Self{
 		index,
 		sub: SdoPart::Complete,
 		field: BitField::new(0, T::Packed::LEN*8),
 	}}
-	pub fn complete_with_size(index: u16, size: usize) -> Self { Self{
+	pub const fn complete_with_size(index: u16, size: usize) -> Self { Self{
 		index,
 		sub: SdoPart::Complete,
 		field: BitField::new(0, size),
 	}}
 
-// 	/// retreive the current subitem value from the given slave
-// 	pub async fn get(&self, slave: &Slave) -> T  {todo!()}
-// 	/// set the subitem value on the given slave
-// 	pub async fn set(&self, slave: &Slave, value: T)   {todo!()}
-=======
-	pub const fn complete(index: u16) -> Self { Self{ 
-		index, 
-		sub: SdoPart::Complete, 
-		field: BitField::new(0, T::Packed::LEN*8),
-	}}
-	pub const fn complete_with_size(index: u16, size: usize) -> Self { Self{ 
-		index, 
-		sub: SdoPart::Complete, 
-		field: BitField::new(0, size),
-	}}
-	
 	pub const fn downcast(self) -> Sdo { Sdo{
         index: self.index,
         sub: self.sub,
         field: BitField::new(self.field.bit, self.field.len),
 	}}
-	pub fn into_sub(&self) -> Sdo<T> { 
+	pub fn into_sub(&self) -> Sdo<T> {
         match self.sub {
             SdoPart::Complete => Sdo{
                 index: self.index,
@@ -102,7 +80,6 @@
             SdoPart::Sub(_) => self.clone(),
         }
 	}
->>>>>>> d4e68aa5
 }
 impl SdoPart {
     /// return the subindex or 0 for a complete item
@@ -123,11 +100,11 @@
 }
 impl<T: PduData> fmt::Debug for Sdo<T> {
 	fn fmt(&self, f: &mut fmt::Formatter) -> fmt::Result {
-		write!(f, "{} {{index: {:#x}, sub: {:?}, field: {{{:#x}, {}}}}}", 
-            type_name::<Self>(), 
-            self.index, 
-            self.sub, 
-            self.field.bit, 
+		write!(f, "{} {{index: {:#x}, sub: {:?}, field: {{{:#x}, {}}}}}",
+            type_name::<Self>(),
+            self.index,
+            self.sub,
+            self.field.bit,
             self.field.len)
 	}
 }
@@ -175,8 +152,8 @@
     pub fn item(&self, sub: usize) -> Sdo<T>  {
         assert!(sub < usize::from(self.capacity), "index exceeds list capacity");
         Sdo::sub(
-            self.index, 
-            (sub+1) as u8, 
+            self.index,
+            (sub+1) as u8,
             core::mem::size_of::<u8>() + core::mem::size_of::<T>() * sub,
             )
     }
@@ -240,14 +217,14 @@
 /// informations about what device the slave is
 pub mod device {
     use super::*;
-    
+
     pub const ty: Sdo<DeviceType> = Sdo::sub(0x1000, 0, 0);
     /// ETG.1000.6 table 70
     pub const name: Sdo = Sdo::sub(0x1008, 0, 0);
-    /// manufacturer hardware version, this is a non-null terminated string so the slave only knows its length   
+    /// manufacturer hardware version, this is a non-null terminated string so the slave only knows its length
     /// ETG.1000.6 table 71
     pub const hardware_version: Sdo = Sdo::sub(0x1009, 0, 0);
-    /// manufacturer software version, this is a non-null terminated string so the slave only knows its length 
+    /// manufacturer software version, this is a non-null terminated string so the slave only knows its length
     /// ETG.1000.6 table 72
     pub const software_version: Sdo = Sdo::sub(0x100a, 0, 0);
 }
@@ -265,22 +242,22 @@
 pub const synchronization: SdoSerie<Synchronization> = SdoSerie::new(0x1c30, 32);
 /**
     a SDO containing a boolean for each PDO, read true if the matching PDO has an invalid mapping
-    
+
     ETG.6010 table 6
 */
 pub const transmit_pdos_invalid: SdoList<bool> = SdoList::new(0x603e);
 
 /**
     dictionnary entries defined for devices supporting CIA.402, defined in ETG.6010
-    
+
     CIA.402 is the standard for controling servodrives and stepperdrives (for electric motors) in ethercat and canopen.
-    
+
     These entries will not be present on devices not supporting CIA.402, and may not all be present on devices implementing only a subset of CIA.402.
     Some entries defined here depend on the actual device type and will not be present on devices implementing CIA.402 but not concerned by the sdo meaning (eg. items regarding a stepper motor will not be present on devices controling a brushless motor)
 */
 pub mod cia402 {
     use super::*;
-    
+
     pub const controlword: Sdo<ControlWord> = Sdo::complete(0x6040);
     pub const statusword: Sdo<StatusWord> = Sdo::complete(0x6041);
     /// current error in control operations (first error if multiple error actives)
@@ -290,28 +267,28 @@
     pub const supported_sychronization: Sdo<SynchronizationSetting> = Sdo::complete(0x60d9);
     /**
         The control unit can write the requested mode to 60DA h during start-up. Following reactions from the drive shall be accepted:
-        
+
         1. Drive accepts values
-        
+
             The control unit and the drive shall use the requested synchronization function
-        
+
         2. If none of the synchronization functions are supported and therefore the object does not exist the drive sends abort with Abort Code 06020000h “The object does not exist in the object directory”.
-        
+
             The control unit shall not use the synchronization function
-        
+
         3. If the requested mode is not supported the drive sends abort with Abort Code 06090030h “Value range of parameter exceeded”.
-        
+
             The control unit shall not use the requested synchronization function.
-            
+
             The drive shall not use any synchronization function, i.e. 60DA h = 0000h
-            
+
         allowed modes are defined in [supported_sychronization]
     */
     pub const enabled_sychronization: Sdo<SynchronizationSetting> = Sdo::complete(0x60da);
-    
+
     pub mod target {
         use super::*;
-    
+
         /// The Operation mode can be switched by writing this. This can be done via PDO communication or via SDO communication
         pub const mode: Sdo<OperationMode> = Sdo::complete(0x6060);
         pub const position: Sdo<i32> = Sdo::complete(0x607a);
@@ -320,44 +297,44 @@
     }
     pub mod offset {
         use super::*;
-    
+
         pub const position: Sdo<i32> = Sdo::complete(0x60b0);
         pub const velocity: Sdo<i32> = Sdo::complete(0x60b1);
         pub const torque: Sdo<i16> = Sdo::complete(0x60b2);
     }
     pub mod current {
         use super::*;
-    
+
         pub const mode: Sdo<OperationMode> = Sdo::complete(0x6061);
         pub const position: Sdo<i32> = Sdo::complete(0x6064);
         pub const velocity: Sdo<i32> = Sdo::complete(0x606c);
         pub const torque: Sdo<i16> = Sdo::complete(0x6077);
     }
-    /** 
+    /**
         These values limits the torque the actuator can deliver.
-    
+
         ETG.6010 7.2
     */
     pub mod max_torque {
         use super::*;
-        
-        /**        
+
+        /**
             The limiting of the torque will be stated in the bit 11 "internal limit active" in the statusword.
-            
+
             The lowest of the limiting values is effective
         */
         pub const global: Sdo<u16> = Sdo::complete(0x6072);
-        /** 
+        /**
             indicate the configured maximum positive torque in the motor. The value shall be given per thousand of rated torque
-            
+
             Positive torque takes effect in the case of:
             - motive operation is positive velocity
             - regenerative operation is negative velocity
         */
         pub const positive: Sdo<u16> = Sdo::complete(0x60e0);
-        /** 
+        /**
             indicate the configured maximum negative torque in the motor. The value shall be given per thousand of rated torque
-            
+
             Negative torque takes effect in the case of:
             - motive operation is negative velocity
             - regenerative operation is positive velocity
@@ -367,11 +344,11 @@
     /// ETG.6010 7.3
     pub mod homing {
         use super::*;
-        
+
         pub const offset: Sdo<i32> = Sdo::complete(0x607c);
         /**
             ETG.6010 Table 27: Homing methods to use
-            
+
             | method | Description |
             |--------|-------------|
             | 1 | Homing on negative limit switch and index pulse
@@ -387,7 +364,7 @@
             | 36 | Homing with touch-probe
             | 37 | Homing on current position
             | _  | Other values are non-standard and specific to manufactuers
-            
+
             See ETG.6010 7.3 for more details
         */
         pub const method: Sdo<u8> = Sdo::complete(0x6098);
@@ -400,27 +377,27 @@
     pub mod touch {
         // TODO
     }
-    
+
     // TODO:  see what is Factor Group, ETG.6010 8
-    
+
     /// A drive may support several sensor interfaces. The information coming from this/these additional sensors should be given here
     pub mod sensors {
         use super::*;
-        
+
         pub const position: SdoList<i32> = SdoList::new(0x60e4);
         pub const position_encoder_increments: SdoList<u32> = SdoList::new(0x60e6);
         pub const position_motor_revolutions: SdoList<u32> = SdoList::new(0x60eb);
-        
+
         pub const velocity: SdoList<i32> = SdoList::new(0x60e5);
         pub const velocity_encoder_increments: SdoList<u32> = SdoList::new(0x60e7);
         pub const velocity_motor_revolutions: SdoList<u32> = SdoList::new(0x60ec);
-        
+
         pub const gear_ratio_motor: SdoList<u32> = SdoList::new(0x60e8);
         pub const gear_ratio_shaft: SdoList<u32> = SdoList::new(0x60ed);
         pub const feed: SdoList<u32> = SdoList::new(0x60e9);
         pub const shaft: SdoList<u32> = SdoList::new(0x60ee);
     }
-    
+
     pub const position_mode: Sdo<Positioning> = Sdo::complete(0x60f2);
     pub const position_limit: PositionLimits = PositionLimits {
         min: Sdo::sub(0x607b, 1, 0),
@@ -430,58 +407,58 @@
         min: Sdo::sub(0x607d, 1, 0),
         max: Sdo::sub(0x607d, 2, 32),
         };
-    
+
     pub mod following_error {
         pub use super::*;
-        
+
         pub const current: Sdo<i32> = Sdo::complete(0x60f4);
         pub const window: Sdo<u32> = Sdo::complete(0x6065);
         pub const timeout: Sdo<> = Sdo::complete(0x6066);
     }
-    
+
     pub const max_velocity: Sdo<u32> = Sdo::complete(0x6080);
     pub const max_rated_torque: Sdo<u16> = Sdo::complete(0x6076);
     pub const max_profile_velocity: Sdo<i32> = Sdo::complete(0x607f);
-    
+
     pub const polarity: Sdo<> = Sdo::complete(0x607e);
     pub const sensor_velocity: Sdo<i32> = Sdo::complete(0x6069);
-    
+
     pub const motion_profile: Sdo<> = Sdo::complete(0x6086);
     pub const interpolation_time_period: Sdo<> = Sdo::complete(0x60c2);
-    
+
     /**
         motor resolution (steps/revolution) for stepper motors
-        
+
         can be calculated according to:
-        
+
         `motor_resolution = fullsteps * microsteps / revolution`
-        
+
         the calculation of the position scaling is done by the following formula:
-        
+
         `current_position = (position_internal * feed) / (motor_resolution * gear_ratio)`
-        
+
         ETG.6010 table 81
     */
     pub const resolution: Sdo<u32> = Sdo::complete(0x60ef);
-    
+
     /// This object shall indicate the electrical commutation angle for the space vector modulation. The value 16 shall be given in 360°/2 , whereby the electrical angle is used. Table 13 specifies the object description, and Table 14 specifies the entry description.
     pub const commutation_angle: Sdo<u16> = Sdo::complete(0x60ea);
-    
+
     /**
         profile parameters used in [OperationMode::ProfilePosition] and [OperationMode::ProfileVelocity]
-        
+
         ETG.6010 table 15
     */
     pub mod profile {
         use super::*;
-        
+
         pub const velocity: Sdo<i32> = Sdo::complete(0x6081);
         pub const acceleration: Sdo<i32> = Sdo::complete(0x6083);
     }
-    
+
     pub mod quick_stop {
         use super::*;
-    
+
         pub const deceleration: Sdo<> = Sdo::complete(0x6085);
         pub const option: Sdo<> = Sdo::complete(0x605a);
     }
@@ -531,10 +508,10 @@
 }
 impl fmt::Debug for Pdo {
 	fn fmt(&self, f: &mut fmt::Formatter) -> fmt::Result {
-		write!(f, "{} {{index: {:#x}, fixed: {}, capacity: {}}}", 
-            type_name::<Self>(), 
-            self.index, 
-            self.fixed, 
+		write!(f, "{} {{index: {:#x}, fixed: {}, capacity: {}}}",
+            type_name::<Self>(),
+            self.index,
+            self.fixed,
             self.capacity)
 	}
 }
@@ -554,10 +531,10 @@
 data::bilge_pdudata!(PdoEntry, u32);
 impl fmt::Debug for PdoEntry {
     fn fmt(&self, f: &mut fmt::Formatter) -> fmt::Result {
-		write!(f, "{} {{index: {:#x}, sub: {}, bitsize: {}}}", 
-            type_name::<Self>(), 
-            self.index(), 
-            self.sub(), 
+		write!(f, "{} {{index: {:#x}, sub: {}, bitsize: {}}}",
+            type_name::<Self>(),
+            self.index(),
+            self.sub(),
             self.bitsize())
 	}
 }
@@ -565,8 +542,8 @@
 
 /**
     description of SDO configuring a SyncChannel
-    
-    the SDO is assumed to follow the cia402 specifications for syncmanager SDOs 
+
+    the SDO is assumed to follow the cia402 specifications for syncmanager SDOs
     (ETG.1000.6 table 77)
 */
 #[derive(Copy, Clone, Eq, PartialEq)]
@@ -593,10 +570,10 @@
 }
 impl fmt::Debug for SyncChannel {
 	fn fmt(&self, f: &mut fmt::Formatter) -> fmt::Result {
-		write!(f, "{} {{index: 0x{:x}, direction: {:?}, capacity: {}}}", 
+		write!(f, "{} {{index: 0x{:x}, direction: {:?}, capacity: {}}}",
             type_name::<Self>(),
-            self.index, 
-            self.direction, 
+            self.index,
+            self.direction,
             self.capacity)
 	}
 }
@@ -611,13 +588,13 @@
 impl SyncManager {
     /// return a description of the sdo controling the given channel
     pub fn channel(&self, i: u8) -> SyncChannel {
-        SyncChannel { 
-            index: self.index + u16::from(i), 
+        SyncChannel {
+            index: self.index + u16::from(i),
             direction: match i%2 {
                 0 => SyncDirection::Write,
                 1 => SyncDirection::Read,
                 _ => unreachable!(),
-                }, 
+                },
             capacity: 254,
             }
     }
@@ -711,7 +688,7 @@
 
 /**
     identify the source of actual errors on the device. several source can cause errors at the same time.
-    
+
     ETG.1000.6 table 69
 */
 #[bitsize(8)]
@@ -778,7 +755,7 @@
     pub limit_active: bool,
     /**
         `true` if the device control loop is actively following the command. `false` otherwise (halt is set, and error occured, or internal reasons)
-        
+
         used by most variants of [OperationMode], if not supported by cyclic synchronous modes, it shall be set to `true`
     */
     pub following_command: bool,
@@ -891,45 +868,45 @@
 	Homing = 6,
 	/// IP
 	InterpolatedPosition = 7,
-	
+
 	/**
         CSP (Cyclic Synchronous Position)
-        
+
         If the following error is calculated in the control device it is afflicted with a dead-time. Therefore the calculation of the following error in the drive might have a better quality.
         The following error value shall only be evaluated in state Operation enabled.
         After a Reset the set point should be set to the actual value so that the following error is zero.
-        
+
         In the csp mode [ControlWord::halt] shall be ignored because the halt function is controlled by the control device.
-        
+
         [ControlWord::cycle] can be used as Output Cycle Counter. This 2-Bit counter can be used by the control device to indicate if updated output data are available. The counter shall be incremented with every update of the output process data. Object [cia402::enabled_sychronization] shall be supported and used to enable or disable the Output Cycle Counter functionality.
     */
 	SynchronousPosition = 8,
-	/** 
+	/**
         CSV (Cyclic Synchronous Velocity)
-        
+
         In the csv mode [ControlWord::halt] shall be ignored because the halt function is controlled by the control device.
-        
+
        [ControlWord::cycle] can be used as Output Cycle Counter. This 2-Bit counter can be used by the control device to indicate if updated output data are available. The counter shall be incremented
     */
 	SynchronousVelocity = 9,
 	/**
         CST (Cyclic Synchronous Torque)
-        
+
         In the cst mode the Halt bit (bit 8) of the Controlword shall be ignored because the halt function is controlled by the control device.
-        
+
         [ControlWord::cycle] can be used as Output Cycle Counter. This 2-Bit counter can be used by the control device to indicate if updated output data are available. The counter shall be incremented with every update of the output process data. [cia402::enabled_sychronization] shall be supported and used to enable or disable the Output Cycle Counter functionality.
     */
 	SynchronousTorque = 10,
 	/**
         CSTCA (Cyclic Synchronous Torque mode with Commutation Angle)
-        
+
         With this mode, the trajectory generator is located in the control device, not in the drive device. In cyclic synchronous manner, it provides a commutation angle and a target torque to the drive device, which performs current control and space vector modulation. Optionally, an additive torque value can be provided by the control system in order to allow two instances to set up the torque. Measured by sensors, the drive device could provide actual values for position or may provide velocity and torque to the control device.
-    
+
         This mode can be used for example
         - to find the commutation angle during commissioning
         - to check the function (increments, zero signal) and direction of the sensor
         - Use of external sensor interface to calculate commutation angle (in that case there might be no internal feedback to Torque control)
-        
+
         In the cstca mode [ControlWord::halt] shall be ignored because the halt function is controlled by the control device.
         [ControlWord::cycle] can be used as Output Cycle Counter. This 2-Bit counter can be used by the control device to indicate if updated output data are available. The counter shall be incremented with every update of the output process data. [cia402::enabled_sychronization] shall be supported and used to enable or disable the Output Cycle Counter functionality.
 
@@ -941,7 +918,7 @@
 
 /**
     provide information on the supported drive modes. each field match a standard variant of [OperationMode]. manufacturer-specific modes can be checked in the remainning reserved bits of this struct.
-    
+
     ETG.6010 figure 15
 */
 #[bitsize(32)]
@@ -953,12 +930,12 @@
     pub torque_profile: bool,
     pub homing: bool,
     pub interpolated_position: bool,
-    
+
     pub synchronous_position: bool,
     pub synchronous_velocity: bool,
     pub synchronous_torque: bool,
     pub synchronous_torque_commutation: bool,
-    
+
     // manufacturer-specific modes
     reserved: u22,
 }
