--- conflicted
+++ resolved
@@ -1,1080 +1,546 @@
-<<<<<<< HEAD
-//! implementation of CoE (Canopen Over Ethercat)
-
-use crate::{
-	mailbox::{Mailbox, MailboxType},
-	registers,
-	sdo::Sdo,
-	data::{self, PduData, Storage, Cursor},
-	EthercatError,
-	};
-use bilge::prelude::*;
-use tokio::sync::Mutex;
-use std::sync::Arc;
-
-
-
-const MAILBOX_MAX_SIZE: usize = registers::mailbox_buffers[0].len;
-/// maximum byte size of sdo data that can be expedited
-const EXPEDITED_MAX_SIZE: usize = 4;
-/// maximum byte size of an sdo data that can be put in a sdo request
-const SDO_REQUEST_MAX_SIZE: usize = registers::mailbox_buffers[0].len 
-                                        - <CoeHeader as PduData>::Packed::LEN 
-                                        - <SdoHeader as PduData>::Packed::LEN;
-/// maximum byte size of an sdo data that can be put in a sdo segment
-/// it is constrained by the mailbox buffer size on the slave
-const SDO_SEGMENT_MAX_SIZE: usize = registers::mailbox_buffers[0].len
-                                        - <CoeHeader as PduData>::Packed::LEN
-                                        - <SdoSegmentHeader as PduData>::Packed::LEN;
-
-/**
-    implementation of CoE (Canopen Over Ethercat)
-    
-    It works exactly as in a Can bus, except each of its frame is encapsulated in an ethercat mailbox frame, and PDOs access is therefore not realtime.
-    For realtime PDOs exchange, they must be mapped to the logical memory using a SM (Sync Manager) channel.
-    
-    Canopen protocol exposes 2 data structures:
-    
-    - a dictionnary of simple values or single level structures, for non-realtime access
-    
-        these are named SDO (Service Data Object).
-        See [crate::sdo] for more details
-    
-    - several buffers gathering dictionnary objects for realtime access
-    
-        these are named PDO (Process Data Object)
-        
-    The following shows how the mapping of SDOs to PDOs is done, how it extends to logical memory in the case of CoE, and how the master interacts with each memory area.
-    
-    ![CoE mapping](/etherage/schemes/coe-mapping.svg)
-    
-    This scheme comes in addition to the slave memory areas described in [crate::rawmaster::RawMaster], for slaves supporting CoE.
-*/
-pub struct Can<'a> {
-    mailbox: Arc<Mutex<Mailbox<'a>>>,
-}
-impl<'a> Can<'a> {
-    pub fn new(mailbox: Arc<Mutex<Mailbox<'a>>>) -> Can<'a> {
-        Can {mailbox}
-    }
-    /// read an SDO, any size
-    pub async fn sdo_read<T: PduData>(&mut self, sdo: &Sdo<T>, priority: u2) -> T {
-		let mut data = T::Packed::uninit();
-		self.sdo_read_slice(sdo, priority, data.as_mut()).await;
-        T::unpack(data.as_ref()).unwrap()
-    }
-        
-	pub async fn sdo_read_slice<T: PduData>(&mut self, sdo: &Sdo<T>, priority: u2, data: &mut [u8])   {
-        let mut mailbox = self.mailbox.lock().await;
-        let mut buffer = [0; MAILBOX_MAX_SIZE];
-        
-        // generic request
-        let mut frame = Cursor::new(buffer.as_mut_slice());
-        frame.pack(&CoeHeader::new(u9::new(0), CanService::SdoRequest)).unwrap();
-        frame.pack(&SdoHeader::new(
-                false,  // uninit
-                false,  // uninit
-                u2::new(0),  // uninit
-                sdo.sub.is_complete(),
-                u3::from(SdoCommandRequest::Upload),
-                sdo.index,
-                sdo.sub.unwrap(),
-            )).unwrap();
-        frame.write(&[0; 4]).unwrap();
-        mailbox.write(MailboxType::Can, priority, frame.finish()).await;
-        
-        // receive data
-        let (header, frame) = Self::receive_sdo_response(
-                &mut mailbox,
-                &mut buffer, 
-                priority, 
-                SdoCommandResponse::Upload, 
-                sdo,
-                ).await.unwrap();
-        if ! header.sized()
-            {panic!("got sdo response without data")}
-        
-        
-        if header.expedited() {
-            // expedited transfer
-            data.copy_from_slice(Cursor::new(frame)
-                .read(EXPEDITED_MAX_SIZE - u8::from(header.size()) as usize).unwrap()
-                );
-        }
-        else {
-            // normal transfer, eventually segmented
-            let mut frame = Cursor::new(frame);
-            let total = frame.unpack::<u32>().unwrap().try_into().expect("SDO is too big for memory");
-            assert_eq!(total, T::Packed::LEN);
-            
-            let mut received = Cursor::new(&mut data.as_mut()[.. total]);
-            let mut toggle = true;
-            received.write(frame.remain()).unwrap();
-            
-            // receive more data from segments
-            // TODO check for possible SDO error
-            loop {
-				// send segment request
-                {
-                    let mut frame = Cursor::new(buffer.as_mut_slice());
-                    frame.pack(&CoeHeader::new(u9::new(0), CanService::SdoRequest)).unwrap();
-                    frame.pack(&SdoSegmentHeader::new(
-                            false, 
-                            u3::new(0), 
-                            toggle, 
-                            u3::from(SdoCommandRequest::UploadSegment),
-                        )).unwrap();
-                    mailbox.write(MailboxType::Can, priority, frame.finish()).await;
-                }
-            
-				// receive segment
-				{
-                    let (header, segment) = Self::receive_sdo_segment(
-                            &mut mailbox, 
-                            &mut buffer, 
-                            priority, 
-                            SdoCommandResponse::UploadSegment, 
-                            toggle,
-                            ).await.unwrap();
-                    let segment = &segment[.. received.remain().len()];
-                    received.write(segment).unwrap();
-                    
-					if received.position() > T::Packed::LEN 
-                        {panic!("received more data than expected")}
-					if ! header.more () {break}
-                }
-                
-				toggle = ! toggle;
-            }
-            assert_eq!(received.position(), T::Packed::LEN);
-        }
-        
-        // TODO: error propagation instead of asserts
-        // TODO send SdoCommand::Abort in case any error
-	}
-	/// write an SDO, any size
-	pub async fn sdo_write<T: PduData>(&mut self, sdo: &Sdo<T>, priority: u2, data: T)  {
-        let mut packed = T::Packed::uninit();
-        data.pack(packed.as_mut()).unwrap();
-        self.sdo_write_slice(sdo, priority, &packed.as_ref()).await;
-	}
-	pub async fn sdo_write_slice<T: PduData>(&mut self, sdo: &Sdo<T>, priority: u2, data: &[u8])  {
-        let mut mailbox = self.mailbox.lock().await;		
-        let mut buffer = [0; MAILBOX_MAX_SIZE];
-		if data.len() <= EXPEDITED_MAX_SIZE {
-			// expedited transfer
-			// send data in the 4 bytes instead of data size
-			{
-                let mut frame = Cursor::new(buffer.as_mut_slice());
-                frame.pack(&CoeHeader::new(u9::new(0), CanService::SdoRequest)).unwrap();
-                frame.pack(&SdoHeader::new(
-                            true,
-                            true,
-                            u2::new((EXPEDITED_MAX_SIZE - data.len()) as u8),
-                            sdo.sub.is_complete(),
-                            u3::from(SdoCommandRequest::Download),
-                            sdo.index,
-                            sdo.sub.unwrap(),
-                        )).unwrap();
-                frame.write(data).unwrap();
-                mailbox.write(MailboxType::Can, priority, frame.finish()).await;
-            }
-            
-            // receive acknowledge
-            Self::receive_sdo_response(
-                &mut mailbox,
-                &mut buffer, 
-                priority, 
-                SdoCommandResponse::Download, 
-                sdo,
-                ).await.unwrap();
-		}
-		else {
-			// normal transfer, eventually segmented
-			let mut data = Cursor::new(data.as_ref());
-			
-			// send one download request with the start of data
-			{
-                let mut frame = Cursor::new(buffer.as_mut_slice());
-                frame.pack(&CoeHeader::new(u9::new(0), CanService::SdoRequest)).unwrap();
-                frame.pack(&SdoHeader::new(
-                            true,
-                            false,
-                            u2::new(0),
-                            sdo.sub.is_complete(),
-                            u3::from(SdoCommandRequest::Download),
-                            sdo.index,
-                            sdo.sub.unwrap(),
-                        )).unwrap();
-                frame.pack(&(data.remain().len() as u32)).unwrap();
-                let segment = data.remain().len().min(SDO_SEGMENT_MAX_SIZE);
-                frame.write(data.read(segment).unwrap()).unwrap();
-                mailbox.write(MailboxType::Can, priority, frame.finish()).await;
-            }
-			
-            // receive acknowledge
-            Self::receive_sdo_response(
-                &mut mailbox,
-                &mut buffer, 
-                priority, 
-                SdoCommandResponse::Download, 
-                sdo,
-                ).await.unwrap();
-            
-            // send many segments for the rest of the data, aknowledge each time
-            let mut toggle = false;
-            while data.remain().len() != 0 {
-                // send segment
-                {
-                    let segment = data.remain().len().min(SDO_SEGMENT_MAX_SIZE);
-                    let mut frame = Cursor::new(buffer.as_mut_slice());
-                    frame.pack(&CoeHeader::new(u9::new(0), CanService::SdoRequest)).unwrap();
-                    frame.pack(&SdoSegmentHeader::new(
-                            data.remain().len() != 0, 
-                            u3::new(0), 
-                            toggle, 
-                            u3::from(SdoCommandRequest::Download),
-                        )).unwrap();
-                    frame.write(data.read(segment).unwrap()).unwrap();
-                    mailbox.write(MailboxType::Can, priority, frame.finish()).await;
-                }
-                
-                // receive aknowledge
-                Self::receive_sdo_segment(
-                    &mut mailbox,
-                    &mut buffer, 
-                    priority, 
-                    SdoCommandResponse::DownloadSegment, 
-                    toggle,
-                    ).await.unwrap();
-                toggle = !toggle;
-            }
-		}
-		
-        // TODO: error propagation instead of asserts
-        // TODO send SdoCommand::Abort in case any error
-	}
-	
-	/// read the mailbox, check for 
-	async fn receive_sdo_response<'b, T: PduData>(
-        mailbox: &mut Mailbox<'_>,
-        buffer: &'b mut [u8], 
-        priority: u2,
-        expected: SdoCommandResponse,
-        sdo: &Sdo<T>, 
-        ) -> Result<(SdoHeader, &'b [u8]), EthercatError<SdoAbortCode>> 
-    {
-        let mut frame = Cursor::new(mailbox.read(MailboxType::Can, priority, buffer).await);
-        
-        let check_header = |header: SdoHeader| {
-            if header.index() != sdo.index        {return Err(EthercatError::Protocol("slave answered about wrong item"))}
-            if header.sub() != sdo.sub.unwrap()   {return Err(EthercatError::Protocol("slave answered about wrong subitem"))}
-            Ok(())
-        };
-        
-        match frame.unpack::<CoeHeader>().unwrap().service() {
-            CanService::SdoResponse => {
-                let header = frame.unpack::<SdoHeader>().unwrap();
-                if SdoCommandResponse::try_from(header.command()).unwrap()  != expected
-                    {return Err(EthercatError::Protocol("slave answered with wrong operation"))}
-                check_header(header)?;
-                Ok((header, frame.remain()))
-                },
-            CanService::SdoRequest => {
-                let header = frame.unpack::<SdoHeader>().unwrap();
-                if SdoCommandRequest::try_from(header.command()).unwrap()  != SdoCommandRequest::Abort
-                    {return Err(EthercatError::Protocol("slave answered a COE request"))}
-                check_header(header)?;
-                Err(EthercatError::Slave(frame.unpack::<SdoAbortCode>().unwrap()))
-                },
-            _ => {
-                return Err(EthercatError::Protocol("unexpected COE service during SDO operation"))
-            },
-        }
-	}
-	
-	async fn receive_sdo_segment<'b>(
-        mailbox: &mut Mailbox<'_>,
-        buffer: &'b mut [u8], 
-        priority: u2,
-        expected: SdoCommandResponse,
-        toggle: bool, 
-        ) -> Result<(SdoSegmentHeader, &'b [u8]), EthercatError<SdoAbortCode>> 
-    {
-        let mut frame = Cursor::new(mailbox.read(MailboxType::Can, priority, buffer).await);
-        
-        match frame.unpack::<CoeHeader>().unwrap().service() {
-            CanService::SdoResponse => {
-                let header = frame.unpack::<SdoSegmentHeader>().unwrap();
-                if SdoCommandResponse::try_from(header.command()).unwrap()  != expected
-                    {return Err(EthercatError::Protocol("slave answered with a COE request"))}
-                if header.toggle() != toggle   {return Err(EthercatError::Protocol("bad toggle bit in segment received"))}
-                
-                Ok((header, frame.remain()))
-                },
-            CanService::SdoRequest => {
-                let header = frame.unpack::<SdoHeader>().unwrap();
-                if SdoCommandRequest::try_from(header.command()).unwrap()  != SdoCommandRequest::Abort
-                    {return Err(EthercatError::Protocol("slave answered a COE request"))}
-                Err(EthercatError::Slave(frame.unpack::<SdoAbortCode>().unwrap()))
-                },
-            _ => {
-                return Err(EthercatError::Protocol("unexpected COE service during SDO operation"))
-            },
-        }
-	}
-	
-	pub fn pdo_read() {todo!()}
-	pub fn pdo_write() {todo!()}
-	
-	pub fn info_dictionnary() {todo!()}
-	pub fn info_sdo() {todo!()}
-	pub fn info_subitem() {todo!()}
-}
-
-
-
-#[bitsize(16)]
-#[derive(TryFromBits, DebugBits, Copy, Clone)]
-pub struct CoeHeader {
-    /// present in the Can protocol, but not used in CoE
-    number: u9,
-    reserved: u3,
-    /// Can command
-    service: CanService,
-}
-data::bilge_pdudata!(CoeHeader, u16);
-
-/**
-    Type of can service
-    
-    receiving and transmiting is from the point of view of the slave: 
-        - transmitting is slave -> master
-        - receiving is master -> slave
-*/
-#[bitsize(4)]
-#[derive(TryFromBits, Debug, Copy, Clone, Eq, PartialEq)]
-pub enum CanService {
-    Emergency = 0x1,
-    SdoRequest = 0x2,
-    SdoResponse = 0x3,
-    TransmitPdo = 0x4,
-    ReceivePdo = 0x5,
-    TransmitPdoRemoteRequest = 0x6,
-    ReceivePdoRemoteRequest = 0x7,
-    SdoInformation = 0x8,
-}
-data::bilge_pdudata!(CanService, u4);
-
-
-// use crate::data::FrameData;
-// use core::marker::PhantomData;
-// 
-// struct SdoFrame<'a, T: FrameData<'a>> {
-//     header: SdoHeader,
-//     data: T,
-//     phantom: PhantomData<&'a ()>,
-// }
-// 
-// impl<'a, T: FrameData<'a>>   FrameData<'a> for SdoFrame<'a, T> {
-//     fn pack(&self, dst: &mut [u8]) -> PackingResult<()> {
-//         dst[.. SdoHeader::packed_size()].copy_from_slice(&self.header.pack());
-//         self.data.pack(&mut dst[SdoHeader::packed_size() ..])?;
-//         Ok(())
-//     }
-//     fn unpack(src: &'a [u8]) -> PackingResult<Self> {
-// 		let header = SdoHeader::unpack(src)?;
-//         Ok(Self {
-//             header,
-//             data: T::unpack(&src[SdoHeader::packed_size() ..][.. header.length() as usize])?,
-//         })
-//     }
-// }
-
-
-/// Header for operations with SDOs
-///
-/// ETG.1000.6 5.6.2
-#[bitsize(32)]
-#[derive(TryFromBits, DebugBits, Copy, Clone)]
-pub struct SdoHeader {
-    /// true if field `size` is used
-    sized: bool,
-    /// true in case of an expedited transfer (the data size specified by `size`)
-    expedited: bool,
-    /// indicate the data size but not as an integer.
-    /// this value shall be `SDO_REQUESTS_SIZES[sizeof]`
-    size: u2,
-    /// true if a complete SDO is accessed
-    complete: bool,
-    /// operation to perform with the indexed SDO, this should be a value of [SdoCommandRequest] or [SdoCommandResponse]
-    command: u3,
-    /// SDO index
-    index: u16,
-    /**
-    - if subitem is accessed: SDO subindex
-    - if complete item is accessed:
-        + put 0 to include subindex 0 in transmission
-        + put 1 to exclude subindex 0 from transmission
-    */
-    sub: u8,
-}
-data::bilge_pdudata!(SdoHeader, u32);
-
-#[bitsize(8)]
-#[derive(TryFromBits, DebugBits, Copy, Clone)]
-pub struct SdoSegmentHeader {
-    more: bool,
-    size: u3,
-    toggle: bool,
-    command: u3,
-}
-data::bilge_pdudata!(SdoSegmentHeader, u8);
-
-/// request operation to perform with an SDO in CoE
-///
-/// ETG.1000.6 5.6.2.1-7
-#[bitsize(3)]
-#[derive(TryFromBits, Debug, Copy, Clone, Eq, PartialEq)]
-pub enum SdoCommandRequest {
-    Download = 0x1,
-    DownloadSegment = 0x0,
-    Upload = 0x2,
-    UploadSegment = 0x3,
-    Abort = 0x4,
-}
-data::bilge_pdudata!(SdoCommandRequest, u3);
-
-/// response operation to perform with an SDO in CoE
-///
-/// ETG.1000.6 5.6.2.1-7
-#[bitsize(3)]
-#[derive(TryFromBits, Debug, Copy, Clone, Eq, PartialEq)]
-pub enum SdoCommandResponse {
-    Download = 0x3,
-    DownloadSegment = 0x1,
-    Upload = 0x2,
-    UploadSegment = 0x0,
-    Abort = 0x4,
-}
-data::bilge_pdudata!(SdoCommandResponse, u3);
-
-#[bitsize(32)]
-#[derive(TryFromBits, Debug, Copy, Clone, Eq, PartialEq)]
-pub enum SdoAbortCode {
-    /// Toggle bit not changed
-    BadToggle = 0x05_03_00_00,
-    /// SDO protocol timeout
-    Timeout = 0x05_04_00_00,
-    /// Client/Server command specifier not valid or unknown
-    UnsupportedCommand = 0x05_04_00_01,
-    /// Out of memory
-    OufOfMemory = 0x05_04_00_05,
-    /// Unsupported access to an object
-    UnsupportedAccess = 0x06_01_00_00,
-    /// Attempt to read to a write only object
-    WriteOnly = 0x06_01_00_01,
-    /// Attempt to write to a read only object
-    ReadOnly = 0x06_01_00_02,
-    /// Subindex cannot be written, SI0 must be 0 for write access
-    WriteError = 0x06_01_00_03,
-    /// SDO Complete access not supported for objects of variable length such as ENUM object types
-    VariableLength = 0x06_01_00_04,
-    /// Object length exceeds mailbox size
-    ObjectTooBig = 0x06_01_00_05,
-    /// Object mapped to RxPDO, SDO Download blocked
-    LockedByPdo = 0x06_01_00_06,
-    /// The object does not exist in the object directory
-    InvalidIndex = 0x06_02_00_00,
-    /// The object can not be mapped into the PDO
-    CannotMap = 0x06_04_00_41,
-    /// The number and length of the objects to be mapped would exceed the PDO length
-    PdoTooSmall = 0x06_04_00_42,
-    /// General parameter incompatibility reason
-    IncompatibleParameter = 0x06_04_00_43,
-    /// General internal incompatibility in the device
-    IncompatibleDevice = 0x06_04_00_47,
-    /// Access failed due to a hardware error
-    HardwareError = 0x06_06_00_00,
-    /// Data type does not match, length of service parameter does not match
-    InvalidLength = 0x06_07_00_10,
-    /// Data type does not match, length of service parameter too high
-    ServiceTooBig = 0x06_07_00_12,
-    /// Data type does not match, length of service parameter too low
-    ServiceTooSmall = 0x06_07_00_13,
-    /// Subindex does not exist
-    InvalidSubIndex = 0x06_09_00_11,
-    /// Value range of parameter exceeded (only for write access)
-    ValueOutOfRange = 0x06_09_00_30,
-    /// Value of parameter written too high
-    ValueTooHigh = 0x06_09_00_31,
-    /// Value of parameter written too low
-    ValueTooLow = 0x06_09_00_32,
-    /// Maximum value is less than minimum value
-    InvalidRange = 0x06_09_00_36,
-    /// General error
-    GeneralError = 0x08_00_00_00,
-    /** 
-    Data cannot be transferred or stored to the application
-    
-    NOTE: This is the general Abort Code in case no further detail on the reason can determined. It is recommended to use one of the more detailed Abort Codes (0x08000021, 0x08000022)
-    */
-    Refused = 0x08_00_00_20,
-    /** 
-    Data cannot be transferred or stored to the application because of local control
-    
-    NOTE: “local control” means an application specific reason. It does not mean the
-    ESM-specific control
-    */
-    ApplicationRefused = 0x08_00_00_21,
-    /** 
-    Data cannot be transferred or stored to the application because of the present device state
-    
-    NOTE: “device state” means the ESM state
-    */
-    StateRefused = 0x08_00_00_22,
-    /// Object dictionary dynamic generation fails or no object dictionary is present
-    DictionnaryEmpty = 0x08_00_00_23,
-}
-data::bilge_pdudata!(SdoAbortCode, u32);
-
-impl SdoAbortCode {
-    pub fn object_related(self) -> bool   {u32::from(self) >> 24 == 0x06}
-    pub fn subitem_related(self) -> bool  {u32::from(self) >> 16 == 0x06_09}
-    pub fn mapping_related(self) -> bool  {u32::from(self) >> 16 == 0x06_04}
-    pub fn device_related(self) -> bool   {u32::from(self) >> 24 == 0x08}
-    pub fn protocol_related(self) -> bool {u32::from(self) >> 24 == 0x05}
-}
-=======
-//! implementation of CoE (Canopen Over Ethercat)
-
-use crate::{
-	mailbox::{Mailbox, MailboxType},
-	registers,
-	sdo::Sdo,
-	data::{self, PduData, Storage, Cursor},
-	};
-use bilge::prelude::*;
-
-
-
-const MAILBOX_MAX_SIZE: usize = registers::mailbox_buffers[0].len;
-/// maximum byte size of sdo data that can be expedited
-const EXPEDITED_MAX_SIZE: usize = 4;
-/// maximum byte size of an sdo data that can be put in a sdo request
-const SDO_REQUEST_MAX_SIZE: usize = registers::mailbox_buffers[0].len 
-                                        - <CoeHeader as PduData>::Packed::LEN 
-                                        - <SdoHeader as PduData>::Packed::LEN;
-/// maximum byte size of an sdo data that can be put in a sdo segment
-/// it is constrained by the mailbox buffer size on the slave
-const SDO_SEGMENT_MAX_SIZE: usize = registers::mailbox_buffers[0].len
-                                        - <CoeHeader as PduData>::Packed::LEN
-                                        - <SdoSegmentHeader as PduData>::Packed::LEN;
-
-
-/**
-    implementation of CoE (Canopen Over Ethercat)
-    
-    It works exactly as in a Can bus, except each of its frame is encapsulated in a mailbox frame, and PDOs access is therefore not realtime.
-    For realtime PDOs exchange, they must be mapped to the logical memory using a SM (Sync Manager) channel.
-    
-    Canopen protocol exposes 2 data structures:
-    
-    - a dictionnary of simple values or single level structures, for non-realtime access
-    
-        these are named SDO (Service Data Object).
-        See [crate::sdo] for more details
-    
-    - several buffers gathering dictionnary objects for realtime access
-    
-        these are named PDO (Process Data Object)
-        
-    The following shows how the mapping of SDOs to PDOs is done, how it extends to logical memory in the case of CoE, and how the master interacts with each memory area.
-    
-    ![CoE mapping](/etherage/schemes/coe-mapping.svg)
-    
-    This scheme comes in addition to the slave memory areas described in [crate::rawmaster::RawMaster], for slaves supporting CoE.
-*/
-pub struct Can<'a> {
-    mailbox: &'a mut Mailbox<'a>,
-}
-impl<'a> Can<'a> {
-    pub fn new(mailbox: &'a mut Mailbox<'a>) -> Can<'a> {
-        Can {mailbox}
-    }
-    /// read an SDO, any size
-	pub async fn sdo_read<T: PduData>(&mut self, sdo: &Sdo<T>, priority: u2) -> T   {
-		let mut data = T::Packed::uninit();
-        let mut buffer = [0; MAILBOX_MAX_SIZE];
-        
-        // generic request
-        let mut frame = Cursor::new(buffer.as_mut_slice());
-        frame.pack(&CoeHeader::new(u9::new(0), CanService::SdoRequest)).unwrap();
-        frame.pack(&SdoHeader::new(
-                false,  // uninit
-                false,  // uninit
-                u2::new(0),  // uninit
-                sdo.sub.is_complete(),
-                u3::from(SdoCommandRequest::Upload),
-                sdo.index,
-                sdo.sub.unwrap(),
-            )).unwrap();
-        frame.write(&[0; 4]).unwrap();
-        self.mailbox.write(MailboxType::Can, priority, frame.finish()).await;
-        
-        // receive data
-        println!("wait for sdo request answer");
-        let (header, frame) = self.receive_sdo_response(&mut buffer, priority, SdoCommandResponse::Upload, sdo).await.unwrap();
-        if ! header.sized()
-            {panic!("got sdo response without data")}
-        
-        
-        if header.expedited() {
-            // expedited transfer
-            T::unpack(Cursor::new(frame).read(EXPEDITED_MAX_SIZE - u8::from(header.size()) as usize).unwrap()).unwrap()
-        }
-        else {
-            // normal transfer, eventually segmented
-            let mut frame = Cursor::new(frame);
-            let total = frame.unpack::<u32>().unwrap().try_into().expect("SDO is too big for memory");
-            assert_eq!(total, T::Packed::LEN);
-            
-            let mut received = Cursor::new(&mut data.as_mut()[.. total]);
-            let mut toggle = true;
-            received.write(frame.remain()).unwrap();
-            
-            // receive more data from segments
-            // TODO check for possible SDO error
-            loop {
-				// send segment request
-                {
-                    let mut frame = Cursor::new(buffer.as_mut_slice());
-                    frame.pack(&CoeHeader::new(u9::new(0), CanService::SdoRequest)).unwrap();
-                    frame.pack(&SdoSegmentHeader::new(
-                            false, 
-                            u3::new(0), 
-                            toggle, 
-                            u3::from(SdoCommandRequest::UploadSegment),
-                        )).unwrap();
-                    self.mailbox.write(MailboxType::Can, priority, frame.finish()).await;
-                }
-            
-				// receive segment
-				{
-                    let (header, segment) = self.receive_sdo_segment(&mut buffer, priority, SdoCommandResponse::UploadSegment, toggle).await.unwrap();
-                    let segment = &segment[.. received.remain().len()];
-                    received.write(segment).unwrap();
-                    
-					if received.position() > T::Packed::LEN 
-                        {panic!("received more data than expected")}
-					if ! header.more () {break}
-                }
-                
-				toggle = ! toggle;
-            }
-            assert_eq!(received.position(), T::Packed::LEN);
-            
-            T::unpack(data.as_ref()).unwrap()
-        }
-        
-        // TODO: error propagation instead of asserts
-        // TODO send SdoCommand::Abort in case any error
-	}
-	/// write an SDO, any size
-	pub async fn sdo_write<T: PduData>(&mut self, sdo: &Sdo<T>, priority: u2, data: T)  {		
-        let mut buffer = [0; MAILBOX_MAX_SIZE];
-		if T::Packed::LEN < EXPEDITED_MAX_SIZE {
-			// expedited transfer
-			// send data in the 4 bytes instead of data size
-			{
-                let mut frame = Cursor::new(buffer.as_mut_slice());
-                frame.pack(&CoeHeader::new(u9::new(0), CanService::SdoRequest)).unwrap();
-                frame.pack(&SdoHeader::new(
-                            true,
-                            true,
-                            u2::new((EXPEDITED_MAX_SIZE - T::Packed::LEN) as u8),
-                            sdo.sub.is_complete(),
-                            u3::from(SdoCommandRequest::Download),
-                            sdo.index,
-                            sdo.sub.unwrap(),
-                        )).unwrap();
-                frame.pack(&data).unwrap();
-                self.mailbox.write(MailboxType::Can, priority, frame.finish()).await;
-            }
-            
-            // receive acknowledge
-            self.receive_sdo_response(&mut buffer, priority, SdoCommandResponse::Download, sdo).await.unwrap();
-		}
-		else {
-			// normal transfer, eventually segmented
-			let mut packed = T::Packed::uninit();
-			data.pack(packed.as_mut()).unwrap();
-			let mut data = Cursor::new(packed.as_ref());
-			
-			// send one download request with the start of data
-			{
-                let mut frame = Cursor::new(buffer.as_mut_slice());
-                frame.pack(&CoeHeader::new(u9::new(0), CanService::SdoRequest)).unwrap();
-                frame.pack(&SdoHeader::new(
-                            true,
-                            false,
-                            u2::new(0),
-                            sdo.sub.is_complete(),
-                            u3::from(SdoCommandRequest::Download),
-                            sdo.index,
-                            sdo.sub.unwrap(),
-                        )).unwrap();
-                let segment = data.remain().len().min(SDO_SEGMENT_MAX_SIZE);
-                frame.write(data.read(segment).unwrap()).unwrap();
-                self.mailbox.write(MailboxType::Can, priority, frame.finish()).await;
-            }
-			
-            // receive acknowledge
-            self.receive_sdo_response(&mut buffer, priority, SdoCommandResponse::Download, sdo).await.unwrap();
-            
-            // send many segments for the rest of the data, aknowledge each time
-            let mut toggle = false;
-            while data.remain().len() != 0 {
-                // send segment
-                {
-                    let segment = data.remain().len().min(SDO_SEGMENT_MAX_SIZE);
-                    let mut frame = Cursor::new(buffer.as_mut_slice());
-                    frame.pack(&CoeHeader::new(u9::new(0), CanService::SdoRequest)).unwrap();
-                    frame.pack(&SdoSegmentHeader::new(
-                            data.remain().len() != 0, 
-                            u3::new(0), 
-                            toggle, 
-                            u3::from(SdoCommandRequest::Download),
-                        )).unwrap();
-                    frame.write(data.read(segment).unwrap()).unwrap();
-                    self.mailbox.write(MailboxType::Can, priority, frame.finish()).await;
-                }
-                
-                // receive aknowledge
-                self.receive_sdo_segment(&mut buffer, priority, SdoCommandResponse::DownloadSegment, toggle).await.unwrap();
-                toggle = !toggle;
-            }
-		}
-		
-        // TODO: error propagation instead of asserts
-        // TODO send SdoCommand::Abort in case any error
-	}
-	
-	/// read the mailbox, check for 
-	async fn receive_sdo_response<'b, T: PduData>(
-        &mut self,
-        buffer: &'b mut [u8], 
-        priority: u2,
-        expected: SdoCommandResponse,
-        sdo: &Sdo<T>, 
-        ) -> Result<(SdoHeader, &'b [u8]), EthercatError<SdoAbortCode>> 
-    {
-        let mut frame = Cursor::new(self.mailbox.read(MailboxType::Can, priority, buffer).await);
-        
-        let check_header = |header: SdoHeader| {
-            if header.index() != sdo.index        {return Err(EthercatError::Protocol("slave answered about wrong item"))}
-            if header.sub() != sdo.sub.unwrap()   {return Err(EthercatError::Protocol("slave answered about wrong subitem"))}
-            Ok(())
-        };
-        
-        match frame.unpack::<CoeHeader>().unwrap().service() {
-            CanService::SdoResponse => {
-                let header = frame.unpack::<SdoHeader>().unwrap();
-                if SdoCommandResponse::try_from(header.command()).unwrap()  != expected
-                    {return Err(EthercatError::Protocol("slave answered with wrong operation"))}
-                check_header(header)?;
-                Ok((header, frame.remain()))
-                },
-            CanService::SdoRequest => {
-                let header = frame.unpack::<SdoHeader>().unwrap();
-                if SdoCommandRequest::try_from(header.command()).unwrap()  != SdoCommandRequest::Abort
-                    {return Err(EthercatError::Protocol("slave answered a COE request"))}
-                check_header(header)?;
-                Err(EthercatError::Slave(frame.unpack::<SdoAbortCode>().unwrap()))
-                },
-            _ => {
-                return Err(EthercatError::Protocol("unexpected COE service during SDO operation"))
-            },
-        }
-	}
-	
-	async fn receive_sdo_segment<'b>(
-        &mut self, 
-        buffer: &'b mut [u8], 
-        priority: u2,
-        expected: SdoCommandResponse,
-        toggle: bool, 
-        ) -> Result<(SdoSegmentHeader, &'b [u8]), EthercatError<SdoAbortCode>> 
-    {
-        let mut frame = Cursor::new(self.mailbox.read(MailboxType::Can, priority, buffer).await);
-        
-        match frame.unpack::<CoeHeader>().unwrap().service() {
-            CanService::SdoResponse => {
-                let header = frame.unpack::<SdoSegmentHeader>().unwrap();
-                if SdoCommandResponse::try_from(header.command()).unwrap()  != expected
-                    {return Err(EthercatError::Protocol("slave answered with a COE request"))}
-                if header.toggle() != toggle   {return Err(EthercatError::Protocol("bad toggle bit in segment received"))}
-                
-                Ok((header, frame.remain()))
-                },
-            CanService::SdoRequest => {
-                let header = frame.unpack::<SdoHeader>().unwrap();
-                if SdoCommandRequest::try_from(header.command()).unwrap()  != SdoCommandRequest::Abort
-                    {return Err(EthercatError::Protocol("slave answered a COE request"))}
-                Err(EthercatError::Slave(frame.unpack::<SdoAbortCode>().unwrap()))
-                },
-            _ => {
-                return Err(EthercatError::Protocol("unexpected COE service during SDO operation"))
-            },
-        }
-	}
-	
-	pub fn pdo_read() {todo!()}
-	pub fn pdo_write() {todo!()}
-	
-	pub fn info_dictionnary() {todo!()}
-	pub fn info_sdo() {todo!()}
-	pub fn info_subitem() {todo!()}
-}
-
-
-
-#[bitsize(16)]
-#[derive(TryFromBits, DebugBits, Copy, Clone)]
-pub struct CoeHeader {
-    /// present in the Can protocol, but not used in CoE
-    number: u9,
-    reserved: u3,
-    /// Can command
-    service: CanService,
-}
-data::bilge_pdudata!(CoeHeader, u16);
-
-/**
-    Type of can service
-    
-    receiving and transmiting is from the point of view of the slave: 
-        - transmitting is slave -> master
-        - receiving is master -> slave
-*/
-#[bitsize(4)]
-#[derive(TryFromBits, Debug, Copy, Clone, Eq, PartialEq)]
-pub enum CanService {
-    Emergency = 0x1,
-    SdoRequest = 0x2,
-    SdoResponse = 0x3,
-    TransmitPdo = 0x4,
-    ReceivePdo = 0x5,
-    TransmitPdoRemoteRequest = 0x6,
-    ReceivePdoRemoteRequest = 0x7,
-    SdoInformation = 0x8,
-}
-data::bilge_pdudata!(CanService, u4);
-
-
-// use crate::data::FrameData;
-// use core::marker::PhantomData;
-// 
-// struct SdoFrame<'a, T: FrameData<'a>> {
-//     header: SdoHeader,
-//     data: T,
-//     phantom: PhantomData<&'a ()>,
-// }
-// 
-// impl<'a, T: FrameData<'a>>   FrameData<'a> for SdoFrame<'a, T> {
-//     fn pack(&self, dst: &mut [u8]) -> PackingResult<()> {
-//         dst[.. SdoHeader::packed_size()].copy_from_slice(&self.header.pack());
-//         self.data.pack(&mut dst[SdoHeader::packed_size() ..])?;
-//         Ok(())
-//     }
-//     fn unpack(src: &'a [u8]) -> PackingResult<Self> {
-// 		let header = SdoHeader::unpack(src)?;
-//         Ok(Self {
-//             header,
-//             data: T::unpack(&src[SdoHeader::packed_size() ..][.. header.length() as usize])?,
-//         })
-//     }
-// }
-
-
-/// Header for operations with SDOs
-///
-/// ETG.1000.6 5.6.2
-#[bitsize(32)]
-#[derive(TryFromBits, DebugBits, Copy, Clone)]
-pub struct SdoHeader {
-    /// true if field `size` is used
-    sized: bool,
-    /// true in case of an expedited transfer (the data size specified by `size`)
-    expedited: bool,
-    /// indicate the data size but not as an integer.
-    /// this value shall be `SDO_REQUESTS_SIZES[sizeof]`
-    size: u2,
-    /// true if a complete SDO is accessed
-    complete: bool,
-    /// operation to perform with the indexed SDO, this should be a value of [SdoCommandRequest] or [SdoCommandResponse]
-    command: u3,
-    /// SDO index
-    index: u16,
-    /**
-    - if subitem is accessed: SDO subindex
-    - if complete item is accessed:
-        + put 0 to include subindex 0 in transmission
-        + put 1 to exclude subindex 0 from transmission
-    */
-    sub: u8,
-}
-data::bilge_pdudata!(SdoHeader, u32);
-
-#[bitsize(8)]
-#[derive(TryFromBits, DebugBits, Copy, Clone)]
-pub struct SdoSegmentHeader {
-    more: bool,
-    size: u3,
-    toggle: bool,
-    command: u3,
-}
-data::bilge_pdudata!(SdoSegmentHeader, u8);
-
-/// request operation to perform with an SDO in CoE
-///
-/// ETG.1000.6 5.6.2.1-7
-#[bitsize(3)]
-#[derive(TryFromBits, Debug, Copy, Clone, Eq, PartialEq)]
-pub enum SdoCommandRequest {
-    Download = 0x1,
-    DownloadSegment = 0x0,
-    Upload = 0x2,
-    UploadSegment = 0x3,
-    Abort = 0x4,
-}
-data::bilge_pdudata!(SdoCommandRequest, u3);
-
-/// response operation to perform with an SDO in CoE
-///
-/// ETG.1000.6 5.6.2.1-7
-#[bitsize(3)]
-#[derive(TryFromBits, Debug, Copy, Clone, Eq, PartialEq)]
-pub enum SdoCommandResponse {
-    Download = 0x3,
-    DownloadSegment = 0x1,
-    Upload = 0x2,
-    UploadSegment = 0x0,
-    Abort = 0x4,
-}
-data::bilge_pdudata!(SdoCommandResponse, u3);
-
-#[bitsize(32)]
-#[derive(TryFromBits, Debug, Copy, Clone, Eq, PartialEq)]
-pub enum SdoAbortCode {
-    /// Toggle bit not changed
-    BadToggle = 0x05_03_00_00,
-    /// SDO protocol timeout
-    Timeout = 0x05_04_00_00,
-    /// Client/Server command specifier not valid or unknown
-    UnsupportedCommand = 0x05_04_00_01,
-    /// Out of memory
-    OufOfMemory = 0x05_04_00_05,
-    /// Unsupported access to an object
-    UnsupportedAccess = 0x06_01_00_00,
-    /// Attempt to read to a write only object
-    WriteOnly = 0x06_01_00_01,
-    /// Attempt to write to a read only object
-    ReadOnly = 0x06_01_00_02,
-    /// Subindex cannot be written, SI0 must be 0 for write access
-    WriteError = 0x06_01_00_03,
-    /// SDO Complete access not supported for objects of variable length such as ENUM object types
-    VariableLength = 0x06_01_00_04,
-    /// Object length exceeds mailbox size
-    ObjectTooBig = 0x06_01_00_05,
-    /// Object mapped to RxPDO, SDO Download blocked
-    LockedByPdo = 0x06_01_00_06,
-    /// The object does not exist in the object directory
-    InvalidIndex = 0x06_02_00_00,
-    /// The object can not be mapped into the PDO
-    CannotMap = 0x06_04_00_41,
-    /// The number and length of the objects to be mapped would exceed the PDO length
-    PdoTooSmall = 0x06_04_00_42,
-    /// General parameter incompatibility reason
-    IncompatibleParameter = 0x06_04_00_43,
-    /// General internal incompatibility in the device
-    IncompatibleDevice = 0x06_04_00_47,
-    /// Access failed due to a hardware error
-    HardwareError = 0x06_06_00_00,
-    /// Data type does not match, length of service parameter does not match
-    InvalidLength = 0x06_07_00_10,
-    /// Data type does not match, length of service parameter too high
-    ServiceTooBig = 0x06_07_00_12,
-    /// Data type does not match, length of service parameter too low
-    ServiceTooSmall = 0x06_07_00_13,
-    /// Subindex does not exist
-    InvalidSubIndex = 0x06_09_00_11,
-    /// Value range of parameter exceeded (only for write access)
-    ValueOutOfRange = 0x06_09_00_30,
-    /// Value of parameter written too high
-    ValueTooHigh = 0x06_09_00_31,
-    /// Value of parameter written too low
-    ValueTooLow = 0x06_09_00_32,
-    /// Maximum value is less than minimum value
-    InvalidRange = 0x06_09_00_36,
-    /// General error
-    GeneralError = 0x08_00_00_00,
-    /** 
-    Data cannot be transferred or stored to the application
-    
-    NOTE: This is the general Abort Code in case no further detail on the reason can determined. It is recommended to use one of the more detailed Abort Codes (0x08000021, 0x08000022)
-    */
-    Refused = 0x08_00_00_20,
-    /** 
-    Data cannot be transferred or stored to the application because of local control
-    
-    NOTE: “local control” means an application specific reason. It does not mean the
-    ESM-specific control
-    */
-    ApplicationRefused = 0x08_00_00_21,
-    /** 
-    Data cannot be transferred or stored to the application because of the present device state
-    
-    NOTE: “device state” means the ESM state
-    */
-    StateRefused = 0x08_00_00_22,
-    /// Object dictionary dynamic generation fails or no object dictionary is present
-    DictionnaryEmpty = 0x08_00_00_23,
-}
-data::bilge_pdudata!(SdoAbortCode, u32);
-
-impl SdoAbortCode {
-    pub fn object_related(self) -> bool   {u32::from(self) >> 24 == 0x06}
-    pub fn subitem_related(self) -> bool  {u32::from(self) >> 16 == 0x06_09}
-    pub fn mapping_related(self) -> bool  {u32::from(self) >> 16 == 0x06_04}
-    pub fn device_related(self) -> bool   {u32::from(self) >> 24 == 0x08}
-    pub fn protocol_related(self) -> bool {u32::from(self) >> 24 == 0x05}
-}
-
-
-use std::sync::Arc;
-
-/// general object reporting an unexpected result regarding ethercat communication
-#[derive(Clone, Debug)]
-pub enum EthercatError<T> {
-    /// error caused by communication support
-    ///
-    /// these errors are exterior to this library
-    Io(Arc<std::io::Error>),
-    
-    /// error reported by a slave, its type depend on the operation returning this error
-    ///
-    /// these errors can generally be handled and fixed by retrying the operation or reconfiguring the slave
-    Slave(T),
-    
-    /// error reported by the master
-    ///
-    /// these errors can generally be handled and fixed by retrying the operation or using the master differently
-    Master(&'static str),
-    
-    /// error detected by the master in the ethercat communication
-    ///
-    /// these errors can generally not be fixed and the whole communication has to be restarted
-    Protocol(&'static str),
-}
->>>>>>> b9c832dd
+//! implementation of CoE (Canopen Over Ethercat)
+
+use crate::{
+	mailbox::{Mailbox, MailboxType},
+	registers,
+	sdo::Sdo,
+	data::{self, PduData, Storage, Cursor},
+	EthercatError,
+	};
+use bilge::prelude::*;
+use tokio::sync::Mutex;
+use std::sync::Arc;
+
+
+
+const MAILBOX_MAX_SIZE: usize = registers::mailbox_buffers[0].len;
+/// maximum byte size of sdo data that can be expedited
+const EXPEDITED_MAX_SIZE: usize = 4;
+/// maximum byte size of an sdo data that can be put in a sdo request
+const SDO_REQUEST_MAX_SIZE: usize = registers::mailbox_buffers[0].len 
+                                        - <CoeHeader as PduData>::Packed::LEN 
+                                        - <SdoHeader as PduData>::Packed::LEN;
+/// maximum byte size of an sdo data that can be put in a sdo segment
+/// it is constrained by the mailbox buffer size on the slave
+const SDO_SEGMENT_MAX_SIZE: usize = registers::mailbox_buffers[0].len
+                                        - <CoeHeader as PduData>::Packed::LEN
+                                        - <SdoSegmentHeader as PduData>::Packed::LEN;
+
+/**
+    implementation of CoE (Canopen Over Ethercat)
+    
+    It works exactly as in a Can bus, except each of its frame is encapsulated in an ethercat mailbox frame, and PDOs access is therefore not realtime.
+    For realtime PDOs exchange, they must be mapped to the logical memory using a SM (Sync Manager) channel.
+    
+    Canopen protocol exposes 2 data structures:
+    
+    - a dictionnary of simple values or single level structures, for non-realtime access
+    
+        these are named SDO (Service Data Object).
+        See [crate::sdo] for more details
+    
+    - several buffers gathering dictionnary objects for realtime access
+    
+        these are named PDO (Process Data Object)
+        
+    The following shows how the mapping of SDOs to PDOs is done, how it extends to logical memory in the case of CoE, and how the master interacts with each memory area.
+    
+    ![CoE mapping](/etherage/schemes/coe-mapping.svg)
+    
+    This scheme comes in addition to the slave memory areas described in [crate::rawmaster::RawMaster], for slaves supporting CoE.
+*/
+pub struct Can<'a> {
+    mailbox: Arc<Mutex<Mailbox<'a>>>,
+}
+impl<'a> Can<'a> {
+    pub fn new(mailbox: Arc<Mutex<Mailbox<'a>>>) -> Can<'a> {
+        Can {mailbox}
+    }
+    /// read an SDO, any size
+    pub async fn sdo_read<T: PduData>(&mut self, sdo: &Sdo<T>, priority: u2) -> T {
+		let mut data = T::Packed::uninit();
+		self.sdo_read_slice(sdo, priority, data.as_mut()).await;
+        T::unpack(data.as_ref()).unwrap()
+    }
+        
+	pub async fn sdo_read_slice<T: PduData>(&mut self, sdo: &Sdo<T>, priority: u2, data: &mut [u8])   {
+        let mut mailbox = self.mailbox.lock().await;
+        let mut buffer = [0; MAILBOX_MAX_SIZE];
+        
+        // generic request
+        let mut frame = Cursor::new(buffer.as_mut_slice());
+        frame.pack(&CoeHeader::new(u9::new(0), CanService::SdoRequest)).unwrap();
+        frame.pack(&SdoHeader::new(
+                false,  // uninit
+                false,  // uninit
+                u2::new(0),  // uninit
+                sdo.sub.is_complete(),
+                u3::from(SdoCommandRequest::Upload),
+                sdo.index,
+                sdo.sub.unwrap(),
+            )).unwrap();
+        frame.write(&[0; 4]).unwrap();
+        mailbox.write(MailboxType::Can, priority, frame.finish()).await;
+        
+        // receive data
+        let (header, frame) = Self::receive_sdo_response(
+                &mut mailbox,
+                &mut buffer, 
+                priority, 
+                SdoCommandResponse::Upload, 
+                sdo,
+                ).await.unwrap();
+        if ! header.sized()
+            {panic!("got sdo response without data")}
+        
+        
+        if header.expedited() {
+            // expedited transfer
+            data.copy_from_slice(Cursor::new(frame)
+                .read(EXPEDITED_MAX_SIZE - u8::from(header.size()) as usize).unwrap()
+                );
+        }
+        else {
+            // normal transfer, eventually segmented
+            let mut frame = Cursor::new(frame);
+            let total = frame.unpack::<u32>().unwrap().try_into().expect("SDO is too big for memory");
+            assert_eq!(total, T::Packed::LEN);
+            
+            let mut received = Cursor::new(&mut data.as_mut()[.. total]);
+            let mut toggle = true;
+            received.write(frame.remain()).unwrap();
+            
+            // receive more data from segments
+            // TODO check for possible SDO error
+            loop {
+				// send segment request
+                {
+                    let mut frame = Cursor::new(buffer.as_mut_slice());
+                    frame.pack(&CoeHeader::new(u9::new(0), CanService::SdoRequest)).unwrap();
+                    frame.pack(&SdoSegmentHeader::new(
+                            false, 
+                            u3::new(0), 
+                            toggle, 
+                            u3::from(SdoCommandRequest::UploadSegment),
+                        )).unwrap();
+                    mailbox.write(MailboxType::Can, priority, frame.finish()).await;
+                }
+            
+				// receive segment
+				{
+                    let (header, segment) = Self::receive_sdo_segment(
+                            &mut mailbox, 
+                            &mut buffer, 
+                            priority, 
+                            SdoCommandResponse::UploadSegment, 
+                            toggle,
+                            ).await.unwrap();
+                    let segment = &segment[.. received.remain().len()];
+                    received.write(segment).unwrap();
+                    
+					if received.position() > T::Packed::LEN 
+                        {panic!("received more data than expected")}
+					if ! header.more () {break}
+                }
+                
+				toggle = ! toggle;
+            }
+            assert_eq!(received.position(), T::Packed::LEN);
+        }
+        
+        // TODO: error propagation instead of asserts
+        // TODO send SdoCommand::Abort in case any error
+	}
+	/// write an SDO, any size
+	pub async fn sdo_write<T: PduData>(&mut self, sdo: &Sdo<T>, priority: u2, data: T)  {
+        let mut packed = T::Packed::uninit();
+        data.pack(packed.as_mut()).unwrap();
+        self.sdo_write_slice(sdo, priority, &packed.as_ref()).await;
+	}
+	pub async fn sdo_write_slice<T: PduData>(&mut self, sdo: &Sdo<T>, priority: u2, data: &[u8])  {
+        let mut mailbox = self.mailbox.lock().await;		
+        let mut buffer = [0; MAILBOX_MAX_SIZE];
+		if data.len() <= EXPEDITED_MAX_SIZE {
+			// expedited transfer
+			// send data in the 4 bytes instead of data size
+			{
+                let mut frame = Cursor::new(buffer.as_mut_slice());
+                frame.pack(&CoeHeader::new(u9::new(0), CanService::SdoRequest)).unwrap();
+                frame.pack(&SdoHeader::new(
+                            true,
+                            true,
+                            u2::new((EXPEDITED_MAX_SIZE - data.len()) as u8),
+                            sdo.sub.is_complete(),
+                            u3::from(SdoCommandRequest::Download),
+                            sdo.index,
+                            sdo.sub.unwrap(),
+                        )).unwrap();
+                frame.write(data).unwrap();
+                mailbox.write(MailboxType::Can, priority, frame.finish()).await;
+            }
+            
+            // receive acknowledge
+            Self::receive_sdo_response(
+                &mut mailbox,
+                &mut buffer, 
+                priority, 
+                SdoCommandResponse::Download, 
+                sdo,
+                ).await.unwrap();
+		}
+		else {
+			// normal transfer, eventually segmented
+			let mut data = Cursor::new(data.as_ref());
+			
+			// send one download request with the start of data
+			{
+                let mut frame = Cursor::new(buffer.as_mut_slice());
+                frame.pack(&CoeHeader::new(u9::new(0), CanService::SdoRequest)).unwrap();
+                frame.pack(&SdoHeader::new(
+                            true,
+                            false,
+                            u2::new(0),
+                            sdo.sub.is_complete(),
+                            u3::from(SdoCommandRequest::Download),
+                            sdo.index,
+                            sdo.sub.unwrap(),
+                        )).unwrap();
+                frame.pack(&(data.remain().len() as u32)).unwrap();
+                let segment = data.remain().len().min(SDO_SEGMENT_MAX_SIZE);
+                frame.write(data.read(segment).unwrap()).unwrap();
+                mailbox.write(MailboxType::Can, priority, frame.finish()).await;
+            }
+			
+            // receive acknowledge
+            Self::receive_sdo_response(
+                &mut mailbox,
+                &mut buffer, 
+                priority, 
+                SdoCommandResponse::Download, 
+                sdo,
+                ).await.unwrap();
+            
+            // send many segments for the rest of the data, aknowledge each time
+            let mut toggle = false;
+            while data.remain().len() != 0 {
+                // send segment
+                {
+                    let segment = data.remain().len().min(SDO_SEGMENT_MAX_SIZE);
+                    let mut frame = Cursor::new(buffer.as_mut_slice());
+                    frame.pack(&CoeHeader::new(u9::new(0), CanService::SdoRequest)).unwrap();
+                    frame.pack(&SdoSegmentHeader::new(
+                            data.remain().len() != 0, 
+                            u3::new(0), 
+                            toggle, 
+                            u3::from(SdoCommandRequest::Download),
+                        )).unwrap();
+                    frame.write(data.read(segment).unwrap()).unwrap();
+                    mailbox.write(MailboxType::Can, priority, frame.finish()).await;
+                }
+                
+                // receive aknowledge
+                Self::receive_sdo_segment(
+                    &mut mailbox,
+                    &mut buffer, 
+                    priority, 
+                    SdoCommandResponse::DownloadSegment, 
+                    toggle,
+                    ).await.unwrap();
+                toggle = !toggle;
+            }
+		}
+		
+        // TODO: error propagation instead of asserts
+        // TODO send SdoCommand::Abort in case any error
+	}
+	
+	/// read the mailbox, check for 
+	async fn receive_sdo_response<'b, T: PduData>(
+        mailbox: &mut Mailbox<'_>,
+        buffer: &'b mut [u8], 
+        priority: u2,
+        expected: SdoCommandResponse,
+        sdo: &Sdo<T>, 
+        ) -> Result<(SdoHeader, &'b [u8]), EthercatError<SdoAbortCode>> 
+    {
+        let mut frame = Cursor::new(mailbox.read(MailboxType::Can, priority, buffer).await);
+        
+        let check_header = |header: SdoHeader| {
+            if header.index() != sdo.index        {return Err(EthercatError::Protocol("slave answered about wrong item"))}
+            if header.sub() != sdo.sub.unwrap()   {return Err(EthercatError::Protocol("slave answered about wrong subitem"))}
+            Ok(())
+        };
+        
+        match frame.unpack::<CoeHeader>().unwrap().service() {
+            CanService::SdoResponse => {
+                let header = frame.unpack::<SdoHeader>().unwrap();
+                if SdoCommandResponse::try_from(header.command()).unwrap()  != expected
+                    {return Err(EthercatError::Protocol("slave answered with wrong operation"))}
+                check_header(header)?;
+                Ok((header, frame.remain()))
+                },
+            CanService::SdoRequest => {
+                let header = frame.unpack::<SdoHeader>().unwrap();
+                if SdoCommandRequest::try_from(header.command()).unwrap()  != SdoCommandRequest::Abort
+                    {return Err(EthercatError::Protocol("slave answered a COE request"))}
+                check_header(header)?;
+                Err(EthercatError::Slave(frame.unpack::<SdoAbortCode>().unwrap()))
+                },
+            _ => {
+                return Err(EthercatError::Protocol("unexpected COE service during SDO operation"))
+            },
+        }
+	}
+	
+	async fn receive_sdo_segment<'b>(
+        mailbox: &mut Mailbox<'_>,
+        buffer: &'b mut [u8], 
+        priority: u2,
+        expected: SdoCommandResponse,
+        toggle: bool, 
+        ) -> Result<(SdoSegmentHeader, &'b [u8]), EthercatError<SdoAbortCode>> 
+    {
+        let mut frame = Cursor::new(mailbox.read(MailboxType::Can, priority, buffer).await);
+        
+        match frame.unpack::<CoeHeader>().unwrap().service() {
+            CanService::SdoResponse => {
+                let header = frame.unpack::<SdoSegmentHeader>().unwrap();
+                if SdoCommandResponse::try_from(header.command()).unwrap()  != expected
+                    {return Err(EthercatError::Protocol("slave answered with a COE request"))}
+                if header.toggle() != toggle   {return Err(EthercatError::Protocol("bad toggle bit in segment received"))}
+                
+                Ok((header, frame.remain()))
+                },
+            CanService::SdoRequest => {
+                let header = frame.unpack::<SdoHeader>().unwrap();
+                if SdoCommandRequest::try_from(header.command()).unwrap()  != SdoCommandRequest::Abort
+                    {return Err(EthercatError::Protocol("slave answered a COE request"))}
+                Err(EthercatError::Slave(frame.unpack::<SdoAbortCode>().unwrap()))
+                },
+            _ => {
+                return Err(EthercatError::Protocol("unexpected COE service during SDO operation"))
+            },
+        }
+	}
+	
+	pub fn pdo_read() {todo!()}
+	pub fn pdo_write() {todo!()}
+	
+	pub fn info_dictionnary() {todo!()}
+	pub fn info_sdo() {todo!()}
+	pub fn info_subitem() {todo!()}
+}
+
+
+
+#[bitsize(16)]
+#[derive(TryFromBits, DebugBits, Copy, Clone)]
+pub struct CoeHeader {
+    /// present in the Can protocol, but not used in CoE
+    number: u9,
+    reserved: u3,
+    /// Can command
+    service: CanService,
+}
+data::bilge_pdudata!(CoeHeader, u16);
+
+/**
+    Type of can service
+    
+    receiving and transmiting is from the point of view of the slave: 
+        - transmitting is slave -> master
+        - receiving is master -> slave
+*/
+#[bitsize(4)]
+#[derive(TryFromBits, Debug, Copy, Clone, Eq, PartialEq)]
+pub enum CanService {
+    Emergency = 0x1,
+    SdoRequest = 0x2,
+    SdoResponse = 0x3,
+    TransmitPdo = 0x4,
+    ReceivePdo = 0x5,
+    TransmitPdoRemoteRequest = 0x6,
+    ReceivePdoRemoteRequest = 0x7,
+    SdoInformation = 0x8,
+}
+data::bilge_pdudata!(CanService, u4);
+
+
+// use crate::data::FrameData;
+// use core::marker::PhantomData;
+// 
+// struct SdoFrame<'a, T: FrameData<'a>> {
+//     header: SdoHeader,
+//     data: T,
+//     phantom: PhantomData<&'a ()>,
+// }
+// 
+// impl<'a, T: FrameData<'a>>   FrameData<'a> for SdoFrame<'a, T> {
+//     fn pack(&self, dst: &mut [u8]) -> PackingResult<()> {
+//         dst[.. SdoHeader::packed_size()].copy_from_slice(&self.header.pack());
+//         self.data.pack(&mut dst[SdoHeader::packed_size() ..])?;
+//         Ok(())
+//     }
+//     fn unpack(src: &'a [u8]) -> PackingResult<Self> {
+// 		let header = SdoHeader::unpack(src)?;
+//         Ok(Self {
+//             header,
+//             data: T::unpack(&src[SdoHeader::packed_size() ..][.. header.length() as usize])?,
+//         })
+//     }
+// }
+
+
+/// Header for operations with SDOs
+///
+/// ETG.1000.6 5.6.2
+#[bitsize(32)]
+#[derive(TryFromBits, DebugBits, Copy, Clone)]
+pub struct SdoHeader {
+    /// true if field `size` is used
+    sized: bool,
+    /// true in case of an expedited transfer (the data size specified by `size`)
+    expedited: bool,
+    /// indicate the data size but not as an integer.
+    /// this value shall be `SDO_REQUESTS_SIZES[sizeof]`
+    size: u2,
+    /// true if a complete SDO is accessed
+    complete: bool,
+    /// operation to perform with the indexed SDO, this should be a value of [SdoCommandRequest] or [SdoCommandResponse]
+    command: u3,
+    /// SDO index
+    index: u16,
+    /**
+    - if subitem is accessed: SDO subindex
+    - if complete item is accessed:
+        + put 0 to include subindex 0 in transmission
+        + put 1 to exclude subindex 0 from transmission
+    */
+    sub: u8,
+}
+data::bilge_pdudata!(SdoHeader, u32);
+
+#[bitsize(8)]
+#[derive(TryFromBits, DebugBits, Copy, Clone)]
+pub struct SdoSegmentHeader {
+    more: bool,
+    size: u3,
+    toggle: bool,
+    command: u3,
+}
+data::bilge_pdudata!(SdoSegmentHeader, u8);
+
+/// request operation to perform with an SDO in CoE
+///
+/// ETG.1000.6 5.6.2.1-7
+#[bitsize(3)]
+#[derive(TryFromBits, Debug, Copy, Clone, Eq, PartialEq)]
+pub enum SdoCommandRequest {
+    Download = 0x1,
+    DownloadSegment = 0x0,
+    Upload = 0x2,
+    UploadSegment = 0x3,
+    Abort = 0x4,
+}
+data::bilge_pdudata!(SdoCommandRequest, u3);
+
+/// response operation to perform with an SDO in CoE
+///
+/// ETG.1000.6 5.6.2.1-7
+#[bitsize(3)]
+#[derive(TryFromBits, Debug, Copy, Clone, Eq, PartialEq)]
+pub enum SdoCommandResponse {
+    Download = 0x3,
+    DownloadSegment = 0x1,
+    Upload = 0x2,
+    UploadSegment = 0x0,
+    Abort = 0x4,
+}
+data::bilge_pdudata!(SdoCommandResponse, u3);
+
+#[bitsize(32)]
+#[derive(TryFromBits, Debug, Copy, Clone, Eq, PartialEq)]
+pub enum SdoAbortCode {
+    /// Toggle bit not changed
+    BadToggle = 0x05_03_00_00,
+    /// SDO protocol timeout
+    Timeout = 0x05_04_00_00,
+    /// Client/Server command specifier not valid or unknown
+    UnsupportedCommand = 0x05_04_00_01,
+    /// Out of memory
+    OufOfMemory = 0x05_04_00_05,
+    /// Unsupported access to an object
+    UnsupportedAccess = 0x06_01_00_00,
+    /// Attempt to read to a write only object
+    WriteOnly = 0x06_01_00_01,
+    /// Attempt to write to a read only object
+    ReadOnly = 0x06_01_00_02,
+    /// Subindex cannot be written, SI0 must be 0 for write access
+    WriteError = 0x06_01_00_03,
+    /// SDO Complete access not supported for objects of variable length such as ENUM object types
+    VariableLength = 0x06_01_00_04,
+    /// Object length exceeds mailbox size
+    ObjectTooBig = 0x06_01_00_05,
+    /// Object mapped to RxPDO, SDO Download blocked
+    LockedByPdo = 0x06_01_00_06,
+    /// The object does not exist in the object directory
+    InvalidIndex = 0x06_02_00_00,
+    /// The object can not be mapped into the PDO
+    CannotMap = 0x06_04_00_41,
+    /// The number and length of the objects to be mapped would exceed the PDO length
+    PdoTooSmall = 0x06_04_00_42,
+    /// General parameter incompatibility reason
+    IncompatibleParameter = 0x06_04_00_43,
+    /// General internal incompatibility in the device
+    IncompatibleDevice = 0x06_04_00_47,
+    /// Access failed due to a hardware error
+    HardwareError = 0x06_06_00_00,
+    /// Data type does not match, length of service parameter does not match
+    InvalidLength = 0x06_07_00_10,
+    /// Data type does not match, length of service parameter too high
+    ServiceTooBig = 0x06_07_00_12,
+    /// Data type does not match, length of service parameter too low
+    ServiceTooSmall = 0x06_07_00_13,
+    /// Subindex does not exist
+    InvalidSubIndex = 0x06_09_00_11,
+    /// Value range of parameter exceeded (only for write access)
+    ValueOutOfRange = 0x06_09_00_30,
+    /// Value of parameter written too high
+    ValueTooHigh = 0x06_09_00_31,
+    /// Value of parameter written too low
+    ValueTooLow = 0x06_09_00_32,
+    /// Maximum value is less than minimum value
+    InvalidRange = 0x06_09_00_36,
+    /// General error
+    GeneralError = 0x08_00_00_00,
+    /** 
+    Data cannot be transferred or stored to the application
+    
+    NOTE: This is the general Abort Code in case no further detail on the reason can determined. It is recommended to use one of the more detailed Abort Codes (0x08000021, 0x08000022)
+    */
+    Refused = 0x08_00_00_20,
+    /** 
+    Data cannot be transferred or stored to the application because of local control
+    
+    NOTE: “local control” means an application specific reason. It does not mean the
+    ESM-specific control
+    */
+    ApplicationRefused = 0x08_00_00_21,
+    /** 
+    Data cannot be transferred or stored to the application because of the present device state
+    
+    NOTE: “device state” means the ESM state
+    */
+    StateRefused = 0x08_00_00_22,
+    /// Object dictionary dynamic generation fails or no object dictionary is present
+    DictionnaryEmpty = 0x08_00_00_23,
+}
+data::bilge_pdudata!(SdoAbortCode, u32);
+
+impl SdoAbortCode {
+    pub fn object_related(self) -> bool   {u32::from(self) >> 24 == 0x06}
+    pub fn subitem_related(self) -> bool  {u32::from(self) >> 16 == 0x06_09}
+    pub fn mapping_related(self) -> bool  {u32::from(self) >> 16 == 0x06_04}
+    pub fn device_related(self) -> bool   {u32::from(self) >> 24 == 0x08}
+    pub fn protocol_related(self) -> bool {u32::from(self) >> 24 == 0x05}
+}