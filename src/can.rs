--- conflicted
+++ resolved
@@ -1,21 +1,12 @@
 //! implementation of CoE (Canopen Over Ethercat)
 
 use crate::{
-<<<<<<< HEAD
-	mailbox::{Mailbox, MailboxType, MailboxError},
-	registers,
-	sdo::Sdo,
-	data::{self, PduData, Storage, Cursor},
-    error::{EthercatError, EthercatResult},
-	};
-=======
-    mailbox::{Mailbox, MailboxType},
+    mailbox::{Mailbox, MailboxType, MailboxError},
     registers,
     sdo::Sdo,
     data::{self, PduData, Storage, Cursor},
-    EthercatError,
+    error::{EthercatError, EthercatResult},
     };
->>>>>>> 73c9153c
 use bilge::prelude::*;
 use tokio::sync::Mutex;
 use std::sync::Arc;
@@ -62,25 +53,16 @@
         Can {mailbox}
     }
     /// read an SDO, any size
-<<<<<<< HEAD
     pub async fn sdo_read<T: PduData>(&mut self, sdo: &Sdo<T>, priority: u2) 
         -> EthercatResult<T, CanError> 
     {
-		let mut data = T::Packed::uninit();
+        let mut data = T::Packed::uninit();
         Ok(T::unpack(self.sdo_read_slice(&sdo.downcast(), priority, data.as_mut()).await?)?)
     }
         
-	pub async fn sdo_read_slice<'b>(&mut self, sdo: &Sdo, priority: u2, data: &'b mut [u8]) 
+    pub async fn sdo_read_slice<'b>(&mut self, sdo: &Sdo, priority: u2, data: &'b mut [u8]) 
         -> EthercatResult<&'b mut [u8], CanError>   
     {
-=======
-    pub async fn sdo_read<T: PduData>(&mut self, sdo: &Sdo<T>, priority: u2) -> T {
-        let mut data = T::Packed::uninit();
-        T::unpack(self.sdo_read_slice(&sdo.downcast(), priority, data.as_mut()).await).unwrap()
-    }
-
-    pub async fn sdo_read_slice<'b>(&mut self, sdo: &Sdo, priority: u2, data: &'b mut [u8]) -> &'b mut [u8]   {
->>>>>>> 73c9153c
         let mut mailbox = self.mailbox.lock().await;
         let mut buffer = [0; MAILBOX_MAX_SIZE];
 
@@ -161,16 +143,10 @@
                             toggle,
                             ).await?;
                     let segment = &segment[.. received.remain().len()];
-<<<<<<< HEAD
                     received.write(segment)
                         .map_err(|_| Error::Protocol("received more data than declared from SDO"))?;
                     
-					if ! header.more () {break}
-=======
-                    received.write(segment).expect("received more than expected");
-
                     if ! header.more () {break}
->>>>>>> 73c9153c
                 }
 
                 toggle = ! toggle;
@@ -178,34 +154,21 @@
             Ok(received.finish())
         }
 
-        // TODO: error propagation instead of asserts
         // TODO send SdoCommand::Abort in case any error
-<<<<<<< HEAD
-	}
-	/// write an SDO, any size
-	pub async fn sdo_write<T: PduData>(&mut self, sdo: &Sdo<T>, priority: u2, data: T) 
+    }
+    /// write an SDO, any size
+    pub async fn sdo_write<T: PduData>(&mut self, sdo: &Sdo<T>, priority: u2, data: T) 
         -> EthercatResult<(), CanError>  
     {
         let mut packed = T::Packed::uninit();
         data.pack(packed.as_mut())
             .expect("unable to pack data for sending");
         self.sdo_write_slice(&sdo.downcast(), priority, packed.as_ref()).await
-	}
-	pub async fn sdo_write_slice(&mut self, sdo: &Sdo, priority: u2, data: &[u8]) 
+    }
+    pub async fn sdo_write_slice(&mut self, sdo: &Sdo, priority: u2, data: &[u8]) 
         -> EthercatResult<(), CanError>  
     {
         let mut mailbox = self.mailbox.lock().await;		
-=======
-    }
-    /// write an SDO, any size
-    pub async fn sdo_write<T: PduData>(&mut self, sdo: &Sdo<T>, priority: u2, data: T)  {
-        let mut packed = T::Packed::uninit();
-        data.pack(packed.as_mut()).unwrap();
-        self.sdo_write_slice(&sdo.downcast(), priority, packed.as_ref()).await;
-    }
-    pub async fn sdo_write_slice(&mut self, sdo: &Sdo, priority: u2, data: &[u8])  {
-        let mut mailbox = self.mailbox.lock().await;
->>>>>>> 73c9153c
         let mut buffer = [0; MAILBOX_MAX_SIZE];
         if data.len() <= EXPEDITED_MAX_SIZE {
             // expedited transfer
@@ -233,19 +196,11 @@
                 &mut buffer,
                 SdoCommandResponse::Download,
                 sdo,
-<<<<<<< HEAD
                 ).await?;
-		}
-		else {
-			// normal transfer, eventually segmented
-			let mut data = Cursor::new(data.as_ref());
-=======
-                ).await.unwrap();
         }
         else {
             // normal transfer, eventually segmented
             let mut data = Cursor::new(data.as_ref());
->>>>>>> 73c9153c
 
             // send one download request with the start of data
             {
@@ -301,15 +256,9 @@
                     ).await?;
                 toggle = !toggle;
             }
-<<<<<<< HEAD
-		}
+        }
         Ok(())
-		
-=======
-        }
-
-        // TODO: error propagation instead of asserts
->>>>>>> 73c9153c
+        
         // TODO send SdoCommand::Abort in case any error
     }
 
