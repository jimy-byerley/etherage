--- conflicted
+++ resolved
@@ -180,21 +180,12 @@
         self.raw.brd(registers::al::status).await.answers
     }
 
-<<<<<<< HEAD
-	/// retreive a structure representing the state of all slaves in the segment
-	pub async fn states(&self) -> MixedState {
-        self.raw.brd(registers::al::status).await.value().unwrap().state()
-	}
-	/**
-		send an request for communication state change to all slaves.
-=======
     /// retreive a structure representing the state of all slaves in the segment
     pub async fn states(&self) -> MixedState {
-        self.raw.brd(registers::al::status).await.value.state()
+        self.raw.brd(registers::al::status).await.value().unwrap().state()
     }
     /**
         send an request for communication state change to all slaves.
->>>>>>> 73c9153c
 
         the change will be effective on every slave on this function return, however [Slave::expect] will need to be called in order to convert salve instances to their proper state
     */
