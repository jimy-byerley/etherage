--- conflicted
+++ resolved
@@ -191,21 +191,12 @@
     */
     pub async fn switch(&self, target: CommunicationState) {
         self.raw.bwr(registers::al::control, {
-<<<<<<< HEAD
             let mut config = registers::AlControlRequest::default();
             config.set_state(target.into());
             config.set_ack(true);
+            config.set_request_id(true);
             config
         }).await;
-        // TODO: wait until all slaves switched ?
-    }
-=======
-			let mut config = registers::AlControlRequest::default();
-			config.set_state(target.into());
-			config.set_ack(true);
-            config.set_request_id(true);
-			config
-		}).await;
         
         // wait for state change, or error
         loop {
@@ -219,8 +210,7 @@
             if status.state() == target.into()  
                 {break}
         }
-	}
->>>>>>> 03021d20
+    }
 
 
     /// same as [RawMaster::brd]
