--- conflicted
+++ resolved
@@ -184,15 +184,9 @@
         let mut buffer = T::Packed::uninit();
         buffer.as_mut().fill(0);
         PduAnswer {
-<<<<<<< HEAD
-			answers: self.pdu(command, slave, memory.byte as u32, &mut buffer.as_mut()[.. memory.len], false).await,
-			data: buffer,
-			}
-=======
             answers: self.pdu(command, slave, memory.byte as u32, &mut buffer.as_mut()[.. memory.len], false).await,
-            value: T::unpack(buffer.as_ref()).unwrap(),
+            data: buffer,
             }
->>>>>>> 73c9153c
     }
     /// maps to a PDU *WR command
     pub async fn write<T: PduData>(&self, slave: SlaveAddress, memory: Field<T>, data: T) -> PduAnswer<()> {
@@ -204,23 +198,13 @@
             };
         let mut buffer = T::Packed::uninit();
         data.pack(buffer.as_mut()).unwrap();
-<<<<<<< HEAD
-		PduAnswer {
-			answers: self.pdu(command, slave, memory.byte as u32, &mut buffer.as_mut()[.. memory.len], false).await,
-			data: [],
-			}
-	}
-	/// maps to a PDU *RW command
-	pub async fn exchange<T: PduData>(&self, slave: SlaveAddress, memory: Field<T>, data: T) -> PduAnswer<T> {
-=======
         PduAnswer {
             answers: self.pdu(command, slave, memory.byte as u32, &mut buffer.as_mut()[.. memory.len], false).await,
-            value: (),
+            data: [],
             }
     }
     /// maps to a PDU *RW command
     pub async fn exchange<T: PduData>(&self, slave: SlaveAddress, memory: Field<T>, data: T) -> PduAnswer<T> {
->>>>>>> 73c9153c
         let command = match slave {
             SlaveAddress::Broadcast => PduCommand::BRW,
             SlaveAddress::AutoIncremented(_) => PduCommand::APRW,
@@ -230,17 +214,10 @@
         let mut buffer = T::Packed::uninit();
         data.pack(buffer.as_mut()).unwrap();
         PduAnswer {
-<<<<<<< HEAD
-			answers: self.pdu(command, slave, memory.byte as u32, &mut buffer.as_mut()[.. memory.len], false).await,
-			data: buffer,
-			}
-	}
-=======
             answers: self.pdu(command, slave, memory.byte as u32, &mut buffer.as_mut()[.. memory.len], false).await,
-            value: T::unpack(buffer.as_ref()).unwrap(),
+            data: buffer,
             }
     }
->>>>>>> 73c9153c
 
     /**
         Send a PDU on the ethercat bus.
@@ -392,21 +369,15 @@
         }
     }
 
-<<<<<<< HEAD
-	/// extract a received frame of PDUs and buffer each for reception by an eventual `self.pdu()` future waiting for it.
-	fn pdu_receive(&self, state: &mut PduState, frame: &[u8]) -> EthercatResult<()> {
+    /// extract a received frame of PDUs and buffer each for reception by an eventual `self.pdu()` future waiting for it.
+    fn pdu_receive(&self, state: &mut PduState, frame: &[u8]) -> EthercatResult<()> {
         let _finisher = Finisher::new(|| self.received.notify_waiters());
-=======
-    /// extract a received frame of PDUs and buffer each for reception by an eventual `self.pdu()` future waiting for it.
-    fn pdu_receive(&self, state: &mut PduState, frame: &[u8]) {
->>>>>>> 73c9153c
         let mut frame = Cursor::new(frame);
         loop {
             let header = frame.unpack::<PduHeader>()
                             .map_err(|_| EthercatError::Protocol("unable to unpack PDU header, skiping all remaning PDUs in frame"))?;
             
             let token = usize::from(header.token());
-<<<<<<< HEAD
             if token >= state.receive.len()
                 {return Err(EthercatError::Protocol("received inconsistent PDU token"))}
             
@@ -419,20 +390,8 @@
                 storage.data.copy_from_slice(content);
                 let footer = frame.unpack::<PduFooter>()
                     .map_err(|_|  EthercatError::Protocol("unable to unpack PDU footer"))?;
-				storage.answers = footer.value; //footer.working_count();
-				storage.ready = true;
-=======
-            assert!(token <= state.receive.len());
-            if let Some(storage) = state.receive[token].as_mut() {
-                let content = frame.read(usize::from(u16::from(header.len()))).unwrap();
-
-                // copy the PDU content in the reception buffer
-                // concurrency safety: this slice is written only by receiver task and read only once the receiver has set it ready
-                storage.data.copy_from_slice(content);
-                let footer = frame.unpack::<PduFooter>().unwrap();
                 storage.answers = footer.value; //footer.working_count();
                 storage.ready = true;
->>>>>>> 73c9153c
             }
             if ! header.next() {break}
             if frame.remain().len() == 0 
@@ -440,22 +399,15 @@
         }
         Ok(())
     }
-<<<<<<< HEAD
-	
-	/**
+    
+    /**
         this is the socket reception handler
         
         it receives and process one datagram, it may be called in loop with no particular timer since the sockets are assumed blocking
         
         In case something goes wrong during PDUs unpacking, the PDUs successfully processed will be reported to their pending futures, the futures for PDU which caused the read to fail and all following PDUs in the frame will be left pending (since the data is corrupted, there is no way to determine which future should be aborted)
     */
-	pub fn receive(&self) -> EthercatResult {
-=======
-
-    /// this is the socket reception handler
-    /// it receives and process one datagram, it may be called in loop with no particular timer since the sockets are assumed blocking
-    pub fn receive(&self) {
->>>>>>> 73c9153c
+    pub fn receive(&self) -> EthercatResult {
         let mut receive = self.ethercat_receive.lock().unwrap();
         let size = self.socket.receive(receive.deref_mut())?;
         let mut frame = Cursor::new(&receive[.. size]);
@@ -477,16 +429,10 @@
             // no mailbox frame shall transit to this master, ignore it or raise an error ?
             EthercatType::Mailbox => {},
         }
-<<<<<<< HEAD
         Ok(())
-	}
-	/// this is the socket sending handler
-	pub fn send(&self) -> EthercatResult {
-=======
     }
     /// this is the socket sending handler
-    pub fn send(&self) {
->>>>>>> 73c9153c
+    pub fn send(&self) -> EthercatResult {
         let mut state = self.pdu_state.lock().unwrap();
         // wait indefinitely if no data to send
         while state.last_end == 0
@@ -514,12 +460,8 @@
         state.last_end = 0;
         state.last_start = EthercatHeader::packed_size();
         self.sent.notify_waiters();
-<<<<<<< HEAD
         Ok(())
-	}
-=======
-    }
->>>>>>> 73c9153c
+    }
 }
 
 
@@ -539,15 +481,9 @@
 /// container for a PDU command's answer
 pub struct PduAnswer<T: PduData> {
     /// number of slaves who executed the command
-<<<<<<< HEAD
-	pub answers: u16,
-	/// received value (will be the same as the sent value if no slave executed the command)
-	pub data: T::Packed,
-=======
     pub answers: u16,
     /// received value (will be the same as the sent value if no slave executed the command)
-    pub value: T,
->>>>>>> 73c9153c
+    pub data: T::Packed,
 }
 impl<T: PduData> PduAnswer<T> {
     /// extract the value only if exactly one slave answered
