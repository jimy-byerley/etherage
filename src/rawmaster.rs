<<<<<<< HEAD
/*!
	low level ethercat communication functions.
	
	It wraps an ethercat socket to schedule, send and receive ethercat frames containing data or commands.
*/

use std::{
    time::Instant,
    collections::HashMap,
    sync::{Mutex, Condvar},
    };
use core::{
    ops::DerefMut,
    time::Duration,
    };
use tokio::sync::Notify;
use bilge::prelude::*;

use crate::{
    socket::*,
    data::{self, Field, PduData, Storage, Cursor},
    };


/// maximum frame size, currently limited to the size tolerated by its header (content size coded with 11 bits)
const MAX_ETHERCAT_FRAME: usize = 2050;

/**
    low level ethercat communication functions, with no notion of slave.
    
    genericity allows to use a UDP socket or raw ethernet socket, see [crate::socket] for more details.    
    
    This struct does not do any compile-time checking of the communication states on the slaves, and has no notion of slave, it is just executing the basic commands.
    
    The ethercat low level is all about PDUs: an ethercat frame intended for slaves is a PDU frame and PDU frames contain any number of PDU (Process Data Unit), each PDU is a command, acting on one of the 2 memories types:
   
   - **Physical Memory** (aka. registers)
    
		each slave has its own physical memory, commands for physical memory (`*P*`, `B*`) are addressing a specific slave, or combining the memory reads from all slaves
		
		The physical memory is divided into registers declared in [crate::registers]
	
	- **Logical Memory** (aka. fieldbus memory)
	
		this memory doesn't physically exist anywhere, but can be read/write using `L*`  commands with each slave contributing to the record according to the configuration set before.
		
		The logical memory is organized by the mapping set in the FMMU (Fieldbust Memory Management Unit)
		
	See variants of [PduCommand] for more details.
	
	The following scheme shows an overview of the features and memory areas of every ethercat slave. Memory copy operations are represented as plain arrows regardless of the real sequence of commands needed to perform the operation. *RT* flag marks what can be acheived in realtime, and what can not.
	
	![ethercat sub protocols](/etherage/schemes/ethercat-protocols.svg)
*/
pub struct RawMaster {
	/// (µs) acceptable delay time before sending buffered PDUs
	pdu_merge_time: Duration,
	
	// socket implementation
	socket: Box<dyn EthercatSocket + Send + Sync>,
	// synchronization signal for multitask reception
	received: Notify,
	sendable: Condvar,
	send: Condvar,
	sent: Condvar,
	
	// communication state
    // states are locked using [std::sync::Mutex] since it is recommended by async-io
    // they should not be held for too long (and never during blocking operations) so they shouldn't disturb the async runtime too much
    
	pdu_state: Mutex<PduState>,
	ethercat_receive: Mutex<[u8; MAX_ETHERCAT_FRAME]>,
}
struct PduState {
	pub token: u8,
	pub last_start: usize,
	pub last_end: usize,
	pub last_time: Instant,
	pub send: [u8; MAX_ETHERCAT_FRAME],
	pub receive: HashMap<u8, PduStorage>,
}
/// struct for internal use in RawMaster
struct PduStorage {
    data: &'static [u8],
    ready: bool,
    answers: u16,
}
impl RawMaster {
	pub fn new<S: EthercatSocket + 'static + Send + Sync>(socket: S) -> Self {        
        Self {
            pdu_merge_time: std::time::Duration::from_micros(100), // microseconds
            
            socket: Box::new(socket),
            received: Notify::new(),
            sendable: Condvar::new(),
            send: Condvar::new(),
            sent: Condvar::new(),
            
            pdu_state: Mutex::new(PduState {
                token: 0,
                last_start: EthercatHeader::packed_size(),
                last_end: 0,
                last_time: Instant::now(),
                send: [0; MAX_ETHERCAT_FRAME],
                receive: HashMap::new(),
                }),
            ethercat_receive: Mutex::new([0; MAX_ETHERCAT_FRAME]),
        }
	}
	
	// shorthands to PDU commands
	// the slave address is actually packed and unpacked to actual commands again, but this is greatly shortening the code and the compiler should optimize that
	pub async fn brd<T: PduData>(&self, address: Field<T>) -> PduAnswer<T> {
        self.read(SlaveAddress::Broadcast, address).await
	}
	pub async fn bwr<T: PduData>(&self, address: Field<T>, data: T) -> PduAnswer<()> {
        self.write(SlaveAddress::Broadcast, address, data).await
	}
	pub async fn brw<T: PduData>(&self, address: Field<T>, data: T) -> PduAnswer<T> {
        self.exchange(SlaveAddress::Broadcast, address, data).await
	}
	
	pub async fn aprd<T: PduData>(&self, slave: u16, address: Field<T>) -> PduAnswer<T> {
        self.read(SlaveAddress::AutoIncremented(slave), address).await
	}
	pub async fn apwr<T: PduData>(&self, slave: u16, address: Field<T>, data: T) -> PduAnswer<()> {
        self.write(SlaveAddress::AutoIncremented(slave), address, data).await
	}
	pub async fn aprw<T: PduData>(&self, slave: u16, address: Field<T>, data: T) -> PduAnswer<T> {
        self.exchange(SlaveAddress::AutoIncremented(slave), address, data).await
	}
	pub async fn armw(&self) {todo!()}
	
	pub async fn fprd<T: PduData>(&self, slave: u16, address: Field<T>) -> PduAnswer<T> {
        self.read(SlaveAddress::Fixed(slave), address).await
	}
	pub async fn fpwr<T: PduData>(&self, slave: u16, address: Field<T>, data: T) -> PduAnswer<()> {
        self.write(SlaveAddress::Fixed(slave), address, data).await
	}
	pub async fn fprw<T: PduData>(&self, slave: u16, address: Field<T>, data: T) -> PduAnswer<T> {
        self.exchange(SlaveAddress::Fixed(slave), address, data).await
	}
	pub async fn frmw(&self) {todo!()}
	
	pub async fn lrd<T: PduData>(&self, address: Field<T>) -> PduAnswer<T> {
        self.read(SlaveAddress::Logical, address).await
	}
	pub async fn lwr<T: PduData>(&self, address: Field<T>, data: T) -> PduAnswer<()> {
        self.write(SlaveAddress::Logical, address, data).await
	}
	pub async fn lrw<T: PduData>(&self, address: Field<T>, data: T) -> PduAnswer<T> {
        self.exchange(SlaveAddress::Logical, address, data).await
	}
	
	/// maps to a *rd command
	pub async fn read<T: PduData>(&self, slave: SlaveAddress, memory: Field<T>) -> PduAnswer<T> {
        let (command, slave) = match slave {
            SlaveAddress::Broadcast => (PduCommand::BRD, 0),
            SlaveAddress::AutoIncremented(address) => (PduCommand::APRD, 0u16.wrapping_sub(address)),
            SlaveAddress::Fixed(address) => (PduCommand::FPRD, address),
            SlaveAddress::Logical => (PduCommand::LRD, 0),
            };
        let mut buffer = T::Packed::uninit();
        buffer.as_mut().fill(0);
        PduAnswer {
			answers: self.pdu(command, slave, memory.byte as u16, &mut buffer.as_mut()[.. memory.len]).await,
			value: T::unpack(buffer.as_ref()).unwrap(),
			}
    }
	/// maps to a *wr command
	pub async fn write<T: PduData>(&self, slave: SlaveAddress, memory: Field<T>, data: T) -> PduAnswer<()> {
        let (command, slave) = match slave {
            SlaveAddress::Broadcast => (PduCommand::BWR, 0),
            SlaveAddress::AutoIncremented(address) => (PduCommand::APWR, 0u16.wrapping_sub(address)),
            SlaveAddress::Fixed(address) => (PduCommand::FPWR, address),
            SlaveAddress::Logical => (PduCommand::LWR, 0),
            };
        let mut buffer = T::Packed::uninit();
        data.pack(buffer.as_mut()).unwrap();
		PduAnswer {
			answers: self.pdu(command, slave, memory.byte as u16, &mut buffer.as_mut()[.. memory.len]).await,
			value: (),
			}
	}
	/// maps to a *rw command
	pub async fn exchange<T: PduData>(&self, slave: SlaveAddress, memory: Field<T>, data: T) -> PduAnswer<T> {
        let (command, slave) = match slave {
            SlaveAddress::Broadcast => (PduCommand::BRW, 0),
            SlaveAddress::AutoIncremented(address) => (PduCommand::APRW, 0u16.wrapping_sub(address)),
            SlaveAddress::Fixed(address) => (PduCommand::FPRW, address),
            SlaveAddress::Logical => (PduCommand::LRW, 0),
            };
        let mut buffer = T::Packed::uninit();
        data.pack(buffer.as_mut()).unwrap();
        PduAnswer {
			answers: self.pdu(command, slave, memory.byte as u16, &mut buffer.as_mut()[.. memory.len]).await,
			value: T::unpack(buffer.as_ref()).unwrap(),
			}
	}
	
	/// send a PDU on the ethercat bus
	/// the PDU is buffered with more PDUs if possible
	/// returns the number of slaves who processed the command
	pub async fn pdu(&self, command: PduCommand, slave_address: u16, memory_address: u16, data: &mut [u8]) -> u16 {
        let token;
        let (ready, _finisher) = {
            // buffering the pdu sending
            let mut state = self.pdu_state.lock().unwrap();
            
            // sending the buffer if necessary
            while MAX_ETHERCAT_FRAME < state.last_end + data.len() + PduHeader::packed_size() + PduFooter::packed_size() {
                println!("no more space, waiting");
                self.send.notify_one();
                state = self.sent.wait(state).unwrap();
            }
            
            // reserving a token number to ensure no other task will exchange a PDU with the same token and receive our data
            token = state.token;
            (state.token, _) = state.token.overflowing_add(1);
            state.receive.insert(token, PduStorage {
                // memory safety: this slice is used outside this function, but always before return
                data: unsafe {std::slice::from_raw_parts(
                        data.as_ptr() as *const u8,
                        data.len(),
                        )},
                ready: false,
                answers: 0,
                });
            
            // change last value's PduHeader.next
            if state.last_start <= state.last_end {
                let range = state.last_start .. state.last_end;
                let place = &mut state.send[range];
                let mut header = PduHeader::unpack(place).unwrap();
                header.set_next(true);
                header.pack(place).unwrap();
            }
            else {
                state.last_time = Instant::now();
                state.last_end = state.last_start;
            }
            
            // stacking the PDU in self.pdu_receive
            let advance = {
                let range = state.last_end ..;
                let mut cursor = Cursor::new(&mut state.send[range]);
                cursor.pack(&PduHeader::new(
                    u8::from(command),
                    token,
                    slave_address,
                    memory_address,
                    u11::new(data.len().try_into().unwrap()),
                    false,
                    false,
                    u16::new(0),
                    )).unwrap();
                cursor.write(data).unwrap();
                cursor.pack(&PduFooter::new(0)).unwrap();
                cursor.position()
            };
            state.last_start = state.last_end;
            state.last_end = state.last_start + advance;
            
            self.sendable.notify_one();
        
            // memory safety: this item in the hashmap can be removed only by this function
            let ready = unsafe {&*(&state.receive[&token].ready as *const bool)};
            // clean up the receive table in case the async runtime cancels this task
            let finisher = Finisher::new(|| {
                let mut state = self.pdu_state.lock().unwrap();
                state.receive.remove(&token);
            });
            (ready, finisher)
        };
        
        // waiting for the answer
        while ! *ready { self.received.notified().await; }
        
		let state = self.pdu_state.lock().unwrap();
		state.receive[&token].answers
	}
	
	/// extract a received frame of PDUs and buffer each for reception by an eventual `self.pdu()` future waiting for it.
	fn pdu_receive(&self, state: &mut PduState, frame: &[u8]) {
        let mut frame = Cursor::new(frame);
        loop {
            let header = frame.unpack::<PduHeader>().unwrap();
            if let Some(storage) = state.receive.get(&header.token()) {
                let content = frame.read(usize::from(u16::from(header.len()))).unwrap();
                
                // copy the PDU content in the reception buffer
                // concurrency safety: this slice is written only by receiver task and read only once the receiver has set it ready
                unsafe {std::slice::from_raw_parts_mut(
                    storage.data.as_ptr() as *mut u8,
                    storage.data.len(),
                    )}
                    .copy_from_slice(content);
                let footer = frame.unpack::<PduFooter>().unwrap();
                let storage = unsafe {&mut *(storage as *const PduStorage as *mut PduStorage)};
				storage.ready = true;
				storage.answers = footer.value; //footer.working_count();
            }
            if ! header.next() {break}
            if frame.remain().len() == 0 {todo!("raise frame error")}
        }
        // the working count in the footer is useless for the master, mostly used by slaves
        self.received.notify_waiters();
    }
	
	/// this is the socket reception handler
	/// it receives and process one datagram, it may be called in loop with no particular timer since the sockets are assumed blocking
	pub fn receive(&self) {
        let mut receive = self.ethercat_receive.lock().unwrap();
        let size = self.socket.receive(receive.deref_mut()).unwrap();
        let frame = &receive[.. size];
        
        let header = EthercatHeader::unpack(frame).unwrap();
        let content = &frame[EthercatHeader::packed_size() ..];
        let content = &content[.. header.len().value() as usize];
        
        assert!(header.len().value() as usize <= content.len());
        // TODO check working count to detect possible refused requests
        match header.ty() {
            EthercatType::PDU => self.pdu_receive(
                                    self.pdu_state.lock().unwrap().deref_mut(), 
                                    content,
                                    ),
            // what is this ?
            EthercatType::NetworkVariable => todo!(),
            // no mailbox frame shall transit to this master, ignore it or raise an error ?
            EthercatType::Mailbox => {},
        }
	}
	/// this is the socket sending handler
	pub fn send(&self) {
        let state = self.pdu_state.lock().unwrap();
        let state = self.sendable.wait(state).unwrap();
        let mut state = self.send.wait_timeout(state, self.pdu_merge_time).unwrap().0;
        
        // check header
        EthercatHeader::new(
            u11::new((state.last_end - EthercatHeader::packed_size()) as u16),
            EthercatType::PDU,
            ).pack(&mut state.send).unwrap();
        
        // send
        // we are blocking the async machine until the send ends
        // we assume it is not a long operation to copy those data into the system buffer
        self.socket.send(&state.send[.. state.last_end]).unwrap();
        // reset state
        state.last_end = 0;
        state.last_start = EthercatHeader::packed_size();
        drop(state);
	}
}


/// dynamically specifies a destination address on the ethercat loop
pub enum SlaveAddress {
	/// every slave will receive and execute
	Broadcast,
	/// address will be determined by the topology (index of the slave in the ethernet loop)
	AutoIncremented(u16),
	/// address has been set by the master previously
	Fixed(u16),
	/// the logical memory is the destination, all slaves are concerned
	Logical,
}

pub struct PduAnswer<T> {
	pub answers: u16,
	pub value: T,
}
impl<T> PduAnswer<T> {
    pub fn one(self) -> T {
        self.exact(1)
    }
    pub fn exact(self, n: u16) -> T {
        assert_eq!(self.answers, n);
        self.value
    }
}


/// ethercat frame header (common to ethernet or UDP mediums) as described in ETG 1000.4 table 11
// we cannot use the packed_field macro here because the bit fiddling is weird in this header
// so here it is by hand
#[bitsize(16)]
#[derive(TryFromBits, DebugBits, Copy, Clone)]
struct EthercatHeader {
    /// length of the ethercat frame (minus 2 bytes, which is the header)
    len: u11,
    reserved: u1,
    /// frame type
    ty: EthercatType,
}
data::bilge_pdudata!(EthercatHeader, u16);

/// type of ethercat frame
#[bitsize(4)]
#[derive(TryFromBits, Debug, Copy, Clone)]
enum EthercatType {
    /// process data unit, use to exchange with physical and logical memory in realtime or not
    /// the mailbox content sent to slaves shall be written to the physical memory through these
    ///
    /// See ETG.1000.4
    PDU = 0x1,
    
    NetworkVariable = 0x4,
    
    /// mailbox gateway communication, between the master and non-slave devices, allowing non-slave devices to mailbox with the slaves
    /// this communication betwee, master and non-slave usually takes place in a TCP or UDP socket
    ///
    /// See ETG.8200
    Mailbox = 0x5,
}



/// header of a PDU frame, this one of the possible ethercat frames
#[bitsize(80)]
#[derive(FromBits, DebugBits, Clone, Default)]
struct PduHeader {
    /// PDU command, specifying whether logical or physical memory is accesses, addressing type, and what read/write operation
    command: u8,
    /// PDU task request identifier
    token: u8,
    /// slave address, its meaning depend on the command
    slave_address: u16,
    /// memory address of the data to access, which memory is accessed depend on the command
    memory_address: u16,
    /// data length following the header, excluding the footer. starting from `memory_address` in the addressed memory
    len: u11,
    reserved: u3,
    circulating: bool,
    /// true if there is an other PDU in the same PDU frame
    next: bool,
    interrupt: u16,
}
data::bilge_pdudata!(PduHeader, u80);

/// footer for PDU exchange
#[bitsize(16)]
#[derive(FromBits, DebugBits, Copy, Clone, Default)]
struct PduFooter {
    working_count: u16,
}
data::bilge_pdudata!(PduFooter, u16);

/// the possible PDU commands
#[bitsize(8)]
#[derive(FromBits, Debug, Copy, Clone, Default)]
pub enum PduCommand {
    /// no operation
    #[fallback]
    #[default]
    NOP = 0x0,
    
    /// broadcast read
    BRD = 0x07,
    /// broadcast write
    BWR = 0x08,
    /// broadcast read & write
    BRW = 0x09,
    
    /// auto-incremented slave read
    APRD = 0x01,
    /// auto-incremented slave write
    APWR = 0x02,
    /// auto-incremented slave read & write
    APRW = 0x03,
    
    /// fixed slave read
    FPRD = 0x04,
    /// fixed slave write
    FPWR = 0x05,
    /// fixed slave read & write
    FPRW = 0x06,
    
    /// logical memory read
    LRD = 0x0A,
    /// logical memory write
    LWR = 0x0B,
    /// logical memory read & write
    LRW = 0x0C,
    
    /// auto-incremented slave read multiple write
    ARMW = 0x0D,
    /// fixed slave read multiple write
    FRMW = 0x0E,
}



struct Finisher<F: FnOnce()> {
    callback: Option<F>,
}
impl<F: FnOnce()> Finisher<F> {
    fn new(callback: F) -> Self {Self{callback: Some(callback)}}
}
impl<F: FnOnce()>
Drop for Finisher<F>  {
    fn drop(&mut self) {
        if let Some(callback) = self.callback.take() {
            callback();
        }
    }
}


=======
use std::{
    time::Instant,
    collections::HashMap,
    sync::{Mutex, Condvar},
    };
use core::ops::{Deref, DerefMut};
use core::time::Duration;
use tokio::sync::Notify;
use num_enum::TryFromPrimitive;
use crate::{socket::*, data::{PackingResult, BitOrdering, PackingError}};
use crate::data::{PduData};

/**
    low level ethercat functions, with no compile-time checking of the communication states
    this struct has no notion of slave, it is just executing basic commands

    genericity allows to use a UDP socket or raw ethernet socket
*/
pub struct RawMaster<S: EthercatSocket> {
	/// (µs) acceptable delay time before sending buffered PDUs
	pdu_merge_time: Duration,

	// socket implementation
	socket: S,
	// synchronization signal for multitask reception
	received: Notify,
	sendable: Condvar,
	send: Condvar,
	sent: Condvar,

	// communication state
    // states are locked using [std::sync::Mutex] since it is recommended by async-io
    // they should not be held for too long (and never during blocking operations) so they shouldn't disturb the async runtime too much

	pdu_state: Mutex<PduState>,
	ethercat_send: Mutex<Vec<u8>>,
	ethercat_receive: Mutex<Vec<u8>>,
	ethercat_capacity: usize,
}
struct PduState {
	pub token: u8,
	pub last_start: usize,
	pub last_time: Instant,
	pub send: Vec<u8>,
	pub receive: HashMap<u8, PduStorage>,
}
impl<S: EthercatSocket> RawMaster<S> {
	pub fn new(socket: S) -> Self {
        let ethercat_capacity = 4092;

        Self {
            pdu_merge_time: std::time::Duration::from_micros(2000), // microseconds

            socket,
            received: Notify::new(),
            sendable: Condvar::new(),
            send: Condvar::new(),
            sent: Condvar::new(),

            pdu_state: Mutex::new(PduState {
                token: 0,
                last_start: 0,
                last_time: Instant::now(),
                send: Vec::new(),
                receive: HashMap::new(),
                }),
            ethercat_capacity,
            ethercat_send: Mutex::new(Vec::with_capacity(ethercat_capacity)),
            ethercat_receive: Mutex::new(vec![0; ethercat_capacity]),
        }
	}

	pub async fn bwr(&self) {todo!()}
	pub async fn brd(&self) {todo!()}
	pub async fn aprd<T: PduData>(&self, address: u16) -> T {
        self.pdu(PduCommand::APRD, 0, address, None).await
	}
	pub async fn apwr<T: PduData>(&self, address: u16, data: T) {
        self.pdu(PduCommand::APWR, 0, address, Some(data)).await;
	}
	pub async fn aprw(&self) {todo!()}
	pub async fn armw(&self) {todo!()}
	pub async fn fprd<T: PduData>(&self, slave: u16, address: u16) -> T {
        self.pdu(PduCommand::FPRD, slave, address, None).await
	}
	pub async fn fpwr(&self) {todo!()}
	pub async fn fprw(&self) {todo!()}
	pub async fn frmw(&self) {todo!()}
	pub async fn lrd(&self) {todo!()}
	pub async fn lwr(&self) {todo!()}
	pub async fn lrw(&self) {todo!()}

	/// maps to a *wr command
	pub async fn write<T: PduData>(&self, address: Address, data: T) {todo!()}
	/// maps to a *rd command
	pub async fn read<T: PduData>(&self, address: Address) -> T {todo!()}
	/// maps to a *rw command
	pub async fn exchange<T: PduData>(&self, address: Address, data: T) -> T {todo!()}

	/// send a PDU on the ethercat bus
	/// the PDU is buffered if possible
	async fn pdu<T: PduData>(&self, command: PduCommand, destination: u16, address: u16, data: Option<T>) -> T {
//         let padding = [0u8; 30];

        let storage = match data {
            Some(data) => data.pack_default(),
            None => T::ByteArray::new(0),
            };
        let data = storage.as_bytes_slice();

        let mut token;
        let (ready, finisher) = {
            // buffering the pdu sending
            let mut state = self.pdu_state.lock().unwrap();

            println!("prepare to send {:?}", command);

            // sending the buffer if necessary
            while self.ethercat_capacity < state.send.len() + data.len() + <PduHeader>::PACKED_SIZE {
                println!("no more space, waiting");
                self.send.notify_one();
                state = self.sent.wait(state).unwrap();
            }

            println!("buffering");

            // reserving a token number to ensure no other task will exchange a PDU with the same token and receive our data
            token = state.token;
            (state.token, _) = state.token.overflowing_add(1);
            state.receive.insert(token, PduStorage {
                // memory safety: this slice is read only in this function or outside but before this function's return
                data: unsafe {std::slice::from_raw_parts(
                        data.as_ptr() as *const u8,
                        data.len(),
                        )},
                ready: false,
                });

            // change last value's PduHeader.next
            if state.last_start < state.send.len() {
                let start = state.last_start;
                let header = PduHeader::unpack_from_slice(&state.send[start..]).unwrap()
                                    .set_next(true)
                                    .pack().unwrap();
                state.send[start..].copy_from_slice(&header);
            }
            else {
                state.last_time = Instant::now();
            }

            // stacking the PDU in self.pdu_receive
            state.last_start = state.send.len();
            state.send.extend_from_slice(PduHeader::new(
                command as u8,
                token,
                destination,
                address,
                u11::new(data.len().try_into().unwrap()),
                false,
                false,
                0,
                ).pack().unwrap().as_bytes_slice());
            state.send.extend_from_slice(data);
            state.send.extend_from_slice(PduFooter {
                working_count: 0,
                }.pack().unwrap().as_bytes_slice());
            println!("buffered pdu {} {:?}", state.last_start, state.send);

            self.sendable.notify_one();

            // memory safety: this item in the hashmap can be removed only by this function
            let ready = unsafe {&*(&state.receive[&token].ready as *const bool)};
            // clean up the receive table in case the async runtime cancels this task
            let finisher = Finisher::new(|| {
                let mut state = self.pdu_state.lock().unwrap();
                state.receive.remove(&token);
            });
            (ready, finisher)
        };

        println!("waiting for answer");
        // waiting for the answer
        while ! *ready { self.received.notified().await; }
        T::unpack_default(data).unwrap()
	}

	/// extract a received PDU and buffer it for reception by an eventual `self.pdu()` future waiting for it.
	fn pdu_receive(&self, state: &mut PduState, frame: &[u8]) {
        let mut frame = frame;
        loop {
            let header = PduHeader::unpack_from_slice(frame).unwrap();
            if let Some(storage) = state.receive.get(&header.token()) {
                // copy the PDU content in the reception buffer
                // concurrency safety: this slice is written only by receiver task and read only once the receiver has set it ready
                unsafe {std::slice::from_raw_parts_mut(
                    storage.data.as_ptr() as *mut u8,
                    storage.data.len(),
                    )}
                    .copy_from_slice(frame);
                unsafe {&mut *(storage as *const PduStorage as *mut PduStorage)}
                    .ready = true;
            }
            frame = &frame[<PduHeader>::PACKED_SIZE + header.len().value() as usize ..];
            if ! header.next() {break}
            if frame.len() == 0 {todo!("raise frame error")}
        }
        // the working count in the footer is useless for the master, mostly used by slaves
        self.received.notify_waiters();
    }

	/// this is the socket reception handler
	/// it receives and process one datagram, it may be called in loop with no particular timer since the sockets are assumed blocking
	pub fn receive(&self) {
        let mut receive = self.ethercat_receive.lock().unwrap();
        let size = self.socket.receive(receive.deref_mut()).unwrap();
        let frame = &receive[..size];

        let header = EthercatHeader::unpack_from_slice(frame).unwrap();
        let content = &frame[<EthercatHeader>::PACKED_SIZE ..];
        assert_eq!(header.len as usize + <EthercatHeader>::PACKED_SIZE, frame.len());
        match header.ty {
            EthercatType::PDU => self.pdu_receive(
                                    self.pdu_state.lock().unwrap().deref_mut(),
                                    content,
                                    ),
            EthercatType::NetworkVariable => todo!(),
            EthercatType::Mailbox => todo!(),
        }
	}
	/// this is the socket sending handler
	pub fn send(&self) {
        let mut state = self.pdu_state.lock().unwrap();
        println!("waiting for data to send");
        let mut state = self.sendable.wait(state).unwrap();
        println!("waiting additional data");
        let mut state = self.send.wait_timeout(state, self.pdu_merge_time).unwrap().0;
        println!("will send {:x} {:x}", state.send.len() as u16, EthercatType::PDU as u8);

        let mut send = self.ethercat_send.lock().unwrap();
        // send
        send.extend_from_slice(EthercatHeader {
            len: state.send.len() as u16,
            ty: EthercatType::PDU,
            }.pack().unwrap().as_bytes_slice());
        send.extend_from_slice(&state.send);
        // reset state
        state.send.clear();
        state.last_start = 0;
        drop(state);

        self.socket.send(send.deref()).unwrap();
        // reset send
        send.clear();
        drop(send);
	}
}



/// dynamically specifies a destination address on the ethercat loop
pub enum Address {
	/// every slave will receive and execute
	Broadcast,
	/// address will be determined by the topology (index of the slave in the ethernet loop)
	AutoIncremented,
	/// address has been set by the master previously
	Configured(u32),
	/// the logical memory is the destination, all slaves are concerned
	Logical,
}

/// ethercat frame header (common to ethernet or UDP mediums) as described in ETG 1000.4 table 11
// we cannot use the packed_field macro here because the bit fiddling is weird in this header
// so here it is by hand
#[derive(Clone, Debug)]
struct EthercatHeader {
    /// length of the ethercat frame (minus 2 bytes, which is the header)
    len: u16,   // 11 bits
    // 1 bit reserved
    /// frame type
    ty: EthercatType,  // 4 bits
}
impl PduData for EthercatHeader {
    // type ByteArray = [u8; 2];
    const PACKED_SIZE: usize = 16;
    fn pack(&self, &[u8]) -> PackingResult<()> {
        if self.len & 0xf000 != 0
            {return Err(PackingError::InvalidValue)}
        Ok((   (self.len & 0x0fff)
            | ((self.ty as u8 as u16) << 12)
          ).to_le_bytes())
    }
    fn unpack(src: &[u8]) -> PackingResult<Self> {
        let n = u16::from_le_bytes(src.clone());
        let len = n & 0x0fff;
        let ty = match EthercatType::try_from((n >> 12) as u8) {
            Ok(x) => x,
            Err(_) => return Err(PackingError::InvalidValue),
            };
        Ok(Self {len, ty})
    }
}

/// type of ethercat frame
#[derive(TryFromPrimitive, Copy, Clone, Debug, Eq, PartialEq)]
#[repr(u8)]
enum EthercatType {
    PDU = 0x1,
    NetworkVariable = 0x4,
    Mailbox = 0x5,
}

/// header for PDU exchange
// #[derive(PackedStruct, Clone, Debug, Default)]
// #[packed_struct(size_bytes="10", bit_numbering = "msb0", endian = "lsb")]
// struct PduHeader {
//     #[packed_field(bytes="0", ty="enum")]  command: PduCommand,
//     #[packed_field(bytes="1")]  token: u8,
//     #[packed_field(bytes="2:3")]    destination: u16,
//     #[packed_field(bytes="4:5")]    address: u16,
//     #[packed_field(bits="48:58")]   len: u16,
//     #[packed_field(bits="62")]  circulating: bool,
//     #[packed_field(bits="63")]  next: bool,
//     #[packed_field(bytes="8:9")]  irq: u16,
// }
use bilge::prelude::*;

#[derive(Clone, Default)]
struct PduHeader {
    command: u8,
    token: u8,
    destination: u16,
    address: u16,
    len: u11,
    reserved: u3,
    circulating: bool,
    next: bool,
    interrupt: u16,
}

impl PduData for PduHeader {
    const ID: crate::data::TypeId = crate::data::TypeId::CUSTOM;
    const PACKED_SIZE: usize = 80;

    fn pack_slice(&self, data : &mut [u8], bitoffset: u8, bitsize: usize, bitordering: BitOrdering) -> PackingResult<()> {
        self.command.pack(self);
        self.token.pack(self);
        Ok(());
    }

    fn unpack_slice(src: &[u8], bitoffset: u8, bitsize: usize, bitordering: BitOrdering) -> PackingResult<Self> {

    }


    fn pack(&self) -> PackingResult<Self> {
        Ok(unsafe {std::mem::transmute::<&Self, &Self::ByteArray>(self)}.clone())}
    fn unpack(src: &Self) -> PackingResult<Self> {
        Ok(unsafe {std::mem::transmute::<&Self::ByteArray, &Self>(src)}.clone())
    }
}

/// footer for PDU exchange
#[derive(PackedStruct, Clone, Debug)]
#[packed_struct(size_bytes="2", bit_numbering = "lsb0", endian = "lsb")]
struct PduFooter {
    #[packed_field(bytes="0:1")]  working_count: u16,
}
/// the possible PDU commands
#[derive(PrimitiveEnum_u8, Default, Copy, Clone, Debug, Eq, PartialEq)]
pub enum PduCommand {
    /// no operation
    #[default]
    NOP = 0x0,

    /// broadcast read
    BRD = 0x07,
    /// broadcast write
    BWR = 0x08,
    /// broadcast read & write
    BRW = 0x09,

    /// auto-incremented read
    APRD = 0x01,
    /// auto-incremented write
    APWR = 0x02,
    /// auto-incremented read & write
    APRW = 0x03,

    FPRD = 0x04,
    FPWR = 0x05,
    FPRW = 0x06,

    LRD = 0x0A,
    LWR = 0x0B,
    LRW = 0x0C,

    ARMW = 0x0D,
    FRMW = 0x0E,
}

/// struct for internal use in RawMaster
struct PduStorage {
    data: &'static [u8],
    ready: bool,
}




struct Finisher<F: FnOnce()> {
    callback: Option<F>,
}
impl<F: FnOnce()> Finisher<F> {
    fn new(callback: F) -> Self {Self{callback: Some(callback)}}
}
impl<F: FnOnce()>
Drop for Finisher<F>  {
    fn drop(&mut self) {
        if let Some(callback) = self.callback.take() {
            callback();
        }
    }
}

// struct EthercatFrame<'a> {
//     /// length of the ethercat frame (minus 2 bytes, which is the header)
//     len: u16,
//     ty: EthercatType,
//     data: &'a [u8],
//
//     fn unpack(buff: &'a [u8]) -> Result<Self>
//     fn pack(&self, buff: &[u8]) -> Result
// }
// struct PduFrame<'a> {
//     command: PduCommand,
//     token: u8,
//     destination: u16,
//     address: u16,
//     len: u16,
//     circulating: bool,
//     next: bool,
//     irq: u16,
//     data: &'a [u8],
// }

// struct EthercatFrame {
//     field: Field<()>,
//
//     fn new(&self, field) -> Self  {Self{field}}
//     fn len(&self) -> BitField<u16>    {self.field.as_bitfield().pick(BitField::new(0, 11))}
//     fn ty(&self) -> BitField<EthercatType>  {self.field.as_bitfield().pick(BitField::new(14, 16))}
//     fn data(&self, data: &[u8]) -> Field<()>  {self.field.pick(Field::new(0, self.len().get(data)))}
// }
//
// let frame = EthercatFrame::from(data)
// match frame.len().get() {
//     match frame.ty().get() {
//
//     }
// }
//
// let frame = EthercatFrame::append(data)
// frame.len().set(12)
// frame.ty().set(PDU)
// let content = EthercatPDU::append(frame.data().get_mut())

// struct EthercatFrame {
//     fn size(content: usize) -> usize  {16 + content}
//     fn len() -> BitField<u16>    {BitField::new(0, 11)}
//     fn ty() -> BitField<EthercatType> {BitField::new(14, 16)}
//     fn data<'a>(data: &'a [u8]) -> &'a [u8]  {data[16 .. self.len().get(data)]}
// }
//
// match EthercatFrame::ty().get(data) {
//     PDU => {
//         let pdu = EthercatFrame::data(frame)
//         match PduFrame::command().get(pdu)
//         },
// }

// use std::time::Duration;
// struct Event<T: Clone> {
//     mutex: std::sync::Mutex<T>,
//     cond: std::sync::Condvar,
// }
// impl Event<T: Clone> {
//     fn new(value: T) -> Self {Self{
//         mutex: std::sync::Mutex::new(value),
//         cond: std::sync::Condvar::new(),
//     }}
//     fn wait(&self) -> T {
//         let guard = self.mutex.lock().unwrap();
//         self.cond.wait(guard).unwrap().clone()
//     }
//     fn wait_timeout(&self, dur: Duration) -> T {
//         let guard = self.mutex.lock().unwrap();
//         self.cond.wait_timeout(guard, duration).unwrap().clone()
//     }
//     fn notify_one(&self, value: T) {
//         let guard = self.mutex.lock().unwrap();
//         self.cond.notify_one();
//     }
//     fn notify_all(&self, value: T) -> {
//         let guard = self.mutex.lock().unwrap();
//         self.cond.notify_all();
//     }
// }
>>>>>>> caceb65b
<|MERGE_RESOLUTION|>--- conflicted
+++ resolved
@@ -1,7 +1,6 @@
-<<<<<<< HEAD
 /*!
 	low level ethercat communication functions.
-	
+
 	It wraps an ethercat socket to schedule, send and receive ethercat frames containing data or commands.
 */
 
@@ -28,35 +27,35 @@
 
 /**
     low level ethercat communication functions, with no notion of slave.
-    
-    genericity allows to use a UDP socket or raw ethernet socket, see [crate::socket] for more details.    
-    
+
+    genericity allows to use a UDP socket or raw ethernet socket, see [crate::socket] for more details.
+
     This struct does not do any compile-time checking of the communication states on the slaves, and has no notion of slave, it is just executing the basic commands.
-    
+
     The ethercat low level is all about PDUs: an ethercat frame intended for slaves is a PDU frame and PDU frames contain any number of PDU (Process Data Unit), each PDU is a command, acting on one of the 2 memories types:
-   
+
    - **Physical Memory** (aka. registers)
-    
+
 		each slave has its own physical memory, commands for physical memory (`*P*`, `B*`) are addressing a specific slave, or combining the memory reads from all slaves
-		
+
 		The physical memory is divided into registers declared in [crate::registers]
-	
+
 	- **Logical Memory** (aka. fieldbus memory)
-	
+
 		this memory doesn't physically exist anywhere, but can be read/write using `L*`  commands with each slave contributing to the record according to the configuration set before.
-		
+
 		The logical memory is organized by the mapping set in the FMMU (Fieldbust Memory Management Unit)
-		
+
 	See variants of [PduCommand] for more details.
-	
+
 	The following scheme shows an overview of the features and memory areas of every ethercat slave. Memory copy operations are represented as plain arrows regardless of the real sequence of commands needed to perform the operation. *RT* flag marks what can be acheived in realtime, and what can not.
-	
+
 	![ethercat sub protocols](/etherage/schemes/ethercat-protocols.svg)
 */
 pub struct RawMaster {
 	/// (µs) acceptable delay time before sending buffered PDUs
 	pdu_merge_time: Duration,
-	
+
 	// socket implementation
 	socket: Box<dyn EthercatSocket + Send + Sync>,
 	// synchronization signal for multitask reception
@@ -64,11 +63,11 @@
 	sendable: Condvar,
 	send: Condvar,
 	sent: Condvar,
-	
+
 	// communication state
     // states are locked using [std::sync::Mutex] since it is recommended by async-io
     // they should not be held for too long (and never during blocking operations) so they shouldn't disturb the async runtime too much
-    
+
 	pdu_state: Mutex<PduState>,
 	ethercat_receive: Mutex<[u8; MAX_ETHERCAT_FRAME]>,
 }
@@ -87,16 +86,16 @@
     answers: u16,
 }
 impl RawMaster {
-	pub fn new<S: EthercatSocket + 'static + Send + Sync>(socket: S) -> Self {        
+	pub fn new<S: EthercatSocket + 'static + Send + Sync>(socket: S) -> Self {
         Self {
             pdu_merge_time: std::time::Duration::from_micros(100), // microseconds
-            
+
             socket: Box::new(socket),
             received: Notify::new(),
             sendable: Condvar::new(),
             send: Condvar::new(),
             sent: Condvar::new(),
-            
+
             pdu_state: Mutex::new(PduState {
                 token: 0,
                 last_start: EthercatHeader::packed_size(),
@@ -108,7 +107,7 @@
             ethercat_receive: Mutex::new([0; MAX_ETHERCAT_FRAME]),
         }
 	}
-	
+
 	// shorthands to PDU commands
 	// the slave address is actually packed and unpacked to actual commands again, but this is greatly shortening the code and the compiler should optimize that
 	pub async fn brd<T: PduData>(&self, address: Field<T>) -> PduAnswer<T> {
@@ -120,7 +119,7 @@
 	pub async fn brw<T: PduData>(&self, address: Field<T>, data: T) -> PduAnswer<T> {
         self.exchange(SlaveAddress::Broadcast, address, data).await
 	}
-	
+
 	pub async fn aprd<T: PduData>(&self, slave: u16, address: Field<T>) -> PduAnswer<T> {
         self.read(SlaveAddress::AutoIncremented(slave), address).await
 	}
@@ -131,7 +130,7 @@
         self.exchange(SlaveAddress::AutoIncremented(slave), address, data).await
 	}
 	pub async fn armw(&self) {todo!()}
-	
+
 	pub async fn fprd<T: PduData>(&self, slave: u16, address: Field<T>) -> PduAnswer<T> {
         self.read(SlaveAddress::Fixed(slave), address).await
 	}
@@ -142,7 +141,7 @@
         self.exchange(SlaveAddress::Fixed(slave), address, data).await
 	}
 	pub async fn frmw(&self) {todo!()}
-	
+
 	pub async fn lrd<T: PduData>(&self, address: Field<T>) -> PduAnswer<T> {
         self.read(SlaveAddress::Logical, address).await
 	}
@@ -152,7 +151,7 @@
 	pub async fn lrw<T: PduData>(&self, address: Field<T>, data: T) -> PduAnswer<T> {
         self.exchange(SlaveAddress::Logical, address, data).await
 	}
-	
+
 	/// maps to a *rd command
 	pub async fn read<T: PduData>(&self, slave: SlaveAddress, memory: Field<T>) -> PduAnswer<T> {
         let (command, slave) = match slave {
@@ -198,7 +197,7 @@
 			value: T::unpack(buffer.as_ref()).unwrap(),
 			}
 	}
-	
+
 	/// send a PDU on the ethercat bus
 	/// the PDU is buffered with more PDUs if possible
 	/// returns the number of slaves who processed the command
@@ -207,14 +206,14 @@
         let (ready, _finisher) = {
             // buffering the pdu sending
             let mut state = self.pdu_state.lock().unwrap();
-            
+
             // sending the buffer if necessary
             while MAX_ETHERCAT_FRAME < state.last_end + data.len() + PduHeader::packed_size() + PduFooter::packed_size() {
                 println!("no more space, waiting");
                 self.send.notify_one();
                 state = self.sent.wait(state).unwrap();
             }
-            
+
             // reserving a token number to ensure no other task will exchange a PDU with the same token and receive our data
             token = state.token;
             (state.token, _) = state.token.overflowing_add(1);
@@ -227,7 +226,7 @@
                 ready: false,
                 answers: 0,
                 });
-            
+
             // change last value's PduHeader.next
             if state.last_start <= state.last_end {
                 let range = state.last_start .. state.last_end;
@@ -240,7 +239,7 @@
                 state.last_time = Instant::now();
                 state.last_end = state.last_start;
             }
-            
+
             // stacking the PDU in self.pdu_receive
             let advance = {
                 let range = state.last_end ..;
@@ -261,9 +260,9 @@
             };
             state.last_start = state.last_end;
             state.last_end = state.last_start + advance;
-            
+
             self.sendable.notify_one();
-        
+
             // memory safety: this item in the hashmap can be removed only by this function
             let ready = unsafe {&*(&state.receive[&token].ready as *const bool)};
             // clean up the receive table in case the async runtime cancels this task
@@ -273,14 +272,14 @@
             });
             (ready, finisher)
         };
-        
+
         // waiting for the answer
         while ! *ready { self.received.notified().await; }
-        
+
 		let state = self.pdu_state.lock().unwrap();
 		state.receive[&token].answers
 	}
-	
+
 	/// extract a received frame of PDUs and buffer each for reception by an eventual `self.pdu()` future waiting for it.
 	fn pdu_receive(&self, state: &mut PduState, frame: &[u8]) {
         let mut frame = Cursor::new(frame);
@@ -288,7 +287,7 @@
             let header = frame.unpack::<PduHeader>().unwrap();
             if let Some(storage) = state.receive.get(&header.token()) {
                 let content = frame.read(usize::from(u16::from(header.len()))).unwrap();
-                
+
                 // copy the PDU content in the reception buffer
                 // concurrency safety: this slice is written only by receiver task and read only once the receiver has set it ready
                 unsafe {std::slice::from_raw_parts_mut(
@@ -307,23 +306,23 @@
         // the working count in the footer is useless for the master, mostly used by slaves
         self.received.notify_waiters();
     }
-	
+
 	/// this is the socket reception handler
 	/// it receives and process one datagram, it may be called in loop with no particular timer since the sockets are assumed blocking
 	pub fn receive(&self) {
         let mut receive = self.ethercat_receive.lock().unwrap();
         let size = self.socket.receive(receive.deref_mut()).unwrap();
         let frame = &receive[.. size];
-        
+
         let header = EthercatHeader::unpack(frame).unwrap();
         let content = &frame[EthercatHeader::packed_size() ..];
         let content = &content[.. header.len().value() as usize];
-        
+
         assert!(header.len().value() as usize <= content.len());
         // TODO check working count to detect possible refused requests
         match header.ty() {
             EthercatType::PDU => self.pdu_receive(
-                                    self.pdu_state.lock().unwrap().deref_mut(), 
+                                    self.pdu_state.lock().unwrap().deref_mut(),
                                     content,
                                     ),
             // what is this ?
@@ -337,13 +336,13 @@
         let state = self.pdu_state.lock().unwrap();
         let state = self.sendable.wait(state).unwrap();
         let mut state = self.send.wait_timeout(state, self.pdu_merge_time).unwrap().0;
-        
+
         // check header
         EthercatHeader::new(
             u11::new((state.last_end - EthercatHeader::packed_size()) as u16),
             EthercatType::PDU,
             ).pack(&mut state.send).unwrap();
-        
+
         // send
         // we are blocking the async machine until the send ends
         // we assume it is not a long operation to copy those data into the system buffer
@@ -406,9 +405,9 @@
     ///
     /// See ETG.1000.4
     PDU = 0x1,
-    
+
     NetworkVariable = 0x4,
-    
+
     /// mailbox gateway communication, between the master and non-slave devices, allowing non-slave devices to mailbox with the slaves
     /// this communication betwee, master and non-slave usually takes place in a TCP or UDP socket
     ///
@@ -456,35 +455,35 @@
     #[fallback]
     #[default]
     NOP = 0x0,
-    
+
     /// broadcast read
     BRD = 0x07,
     /// broadcast write
     BWR = 0x08,
     /// broadcast read & write
     BRW = 0x09,
-    
+
     /// auto-incremented slave read
     APRD = 0x01,
     /// auto-incremented slave write
     APWR = 0x02,
     /// auto-incremented slave read & write
     APRW = 0x03,
-    
+
     /// fixed slave read
     FPRD = 0x04,
     /// fixed slave write
     FPWR = 0x05,
     /// fixed slave read & write
     FPRW = 0x06,
-    
+
     /// logical memory read
     LRD = 0x0A,
     /// logical memory write
     LWR = 0x0B,
     /// logical memory read & write
     LRW = 0x0C,
-    
+
     /// auto-incremented slave read multiple write
     ARMW = 0x0D,
     /// fixed slave read multiple write
@@ -506,516 +505,4 @@
             callback();
         }
     }
-}
-
-
-=======
-use std::{
-    time::Instant,
-    collections::HashMap,
-    sync::{Mutex, Condvar},
-    };
-use core::ops::{Deref, DerefMut};
-use core::time::Duration;
-use tokio::sync::Notify;
-use num_enum::TryFromPrimitive;
-use crate::{socket::*, data::{PackingResult, BitOrdering, PackingError}};
-use crate::data::{PduData};
-
-/**
-    low level ethercat functions, with no compile-time checking of the communication states
-    this struct has no notion of slave, it is just executing basic commands
-
-    genericity allows to use a UDP socket or raw ethernet socket
-*/
-pub struct RawMaster<S: EthercatSocket> {
-	/// (µs) acceptable delay time before sending buffered PDUs
-	pdu_merge_time: Duration,
-
-	// socket implementation
-	socket: S,
-	// synchronization signal for multitask reception
-	received: Notify,
-	sendable: Condvar,
-	send: Condvar,
-	sent: Condvar,
-
-	// communication state
-    // states are locked using [std::sync::Mutex] since it is recommended by async-io
-    // they should not be held for too long (and never during blocking operations) so they shouldn't disturb the async runtime too much
-
-	pdu_state: Mutex<PduState>,
-	ethercat_send: Mutex<Vec<u8>>,
-	ethercat_receive: Mutex<Vec<u8>>,
-	ethercat_capacity: usize,
-}
-struct PduState {
-	pub token: u8,
-	pub last_start: usize,
-	pub last_time: Instant,
-	pub send: Vec<u8>,
-	pub receive: HashMap<u8, PduStorage>,
-}
-impl<S: EthercatSocket> RawMaster<S> {
-	pub fn new(socket: S) -> Self {
-        let ethercat_capacity = 4092;
-
-        Self {
-            pdu_merge_time: std::time::Duration::from_micros(2000), // microseconds
-
-            socket,
-            received: Notify::new(),
-            sendable: Condvar::new(),
-            send: Condvar::new(),
-            sent: Condvar::new(),
-
-            pdu_state: Mutex::new(PduState {
-                token: 0,
-                last_start: 0,
-                last_time: Instant::now(),
-                send: Vec::new(),
-                receive: HashMap::new(),
-                }),
-            ethercat_capacity,
-            ethercat_send: Mutex::new(Vec::with_capacity(ethercat_capacity)),
-            ethercat_receive: Mutex::new(vec![0; ethercat_capacity]),
-        }
-	}
-
-	pub async fn bwr(&self) {todo!()}
-	pub async fn brd(&self) {todo!()}
-	pub async fn aprd<T: PduData>(&self, address: u16) -> T {
-        self.pdu(PduCommand::APRD, 0, address, None).await
-	}
-	pub async fn apwr<T: PduData>(&self, address: u16, data: T) {
-        self.pdu(PduCommand::APWR, 0, address, Some(data)).await;
-	}
-	pub async fn aprw(&self) {todo!()}
-	pub async fn armw(&self) {todo!()}
-	pub async fn fprd<T: PduData>(&self, slave: u16, address: u16) -> T {
-        self.pdu(PduCommand::FPRD, slave, address, None).await
-	}
-	pub async fn fpwr(&self) {todo!()}
-	pub async fn fprw(&self) {todo!()}
-	pub async fn frmw(&self) {todo!()}
-	pub async fn lrd(&self) {todo!()}
-	pub async fn lwr(&self) {todo!()}
-	pub async fn lrw(&self) {todo!()}
-
-	/// maps to a *wr command
-	pub async fn write<T: PduData>(&self, address: Address, data: T) {todo!()}
-	/// maps to a *rd command
-	pub async fn read<T: PduData>(&self, address: Address) -> T {todo!()}
-	/// maps to a *rw command
-	pub async fn exchange<T: PduData>(&self, address: Address, data: T) -> T {todo!()}
-
-	/// send a PDU on the ethercat bus
-	/// the PDU is buffered if possible
-	async fn pdu<T: PduData>(&self, command: PduCommand, destination: u16, address: u16, data: Option<T>) -> T {
-//         let padding = [0u8; 30];
-
-        let storage = match data {
-            Some(data) => data.pack_default(),
-            None => T::ByteArray::new(0),
-            };
-        let data = storage.as_bytes_slice();
-
-        let mut token;
-        let (ready, finisher) = {
-            // buffering the pdu sending
-            let mut state = self.pdu_state.lock().unwrap();
-
-            println!("prepare to send {:?}", command);
-
-            // sending the buffer if necessary
-            while self.ethercat_capacity < state.send.len() + data.len() + <PduHeader>::PACKED_SIZE {
-                println!("no more space, waiting");
-                self.send.notify_one();
-                state = self.sent.wait(state).unwrap();
-            }
-
-            println!("buffering");
-
-            // reserving a token number to ensure no other task will exchange a PDU with the same token and receive our data
-            token = state.token;
-            (state.token, _) = state.token.overflowing_add(1);
-            state.receive.insert(token, PduStorage {
-                // memory safety: this slice is read only in this function or outside but before this function's return
-                data: unsafe {std::slice::from_raw_parts(
-                        data.as_ptr() as *const u8,
-                        data.len(),
-                        )},
-                ready: false,
-                });
-
-            // change last value's PduHeader.next
-            if state.last_start < state.send.len() {
-                let start = state.last_start;
-                let header = PduHeader::unpack_from_slice(&state.send[start..]).unwrap()
-                                    .set_next(true)
-                                    .pack().unwrap();
-                state.send[start..].copy_from_slice(&header);
-            }
-            else {
-                state.last_time = Instant::now();
-            }
-
-            // stacking the PDU in self.pdu_receive
-            state.last_start = state.send.len();
-            state.send.extend_from_slice(PduHeader::new(
-                command as u8,
-                token,
-                destination,
-                address,
-                u11::new(data.len().try_into().unwrap()),
-                false,
-                false,
-                0,
-                ).pack().unwrap().as_bytes_slice());
-            state.send.extend_from_slice(data);
-            state.send.extend_from_slice(PduFooter {
-                working_count: 0,
-                }.pack().unwrap().as_bytes_slice());
-            println!("buffered pdu {} {:?}", state.last_start, state.send);
-
-            self.sendable.notify_one();
-
-            // memory safety: this item in the hashmap can be removed only by this function
-            let ready = unsafe {&*(&state.receive[&token].ready as *const bool)};
-            // clean up the receive table in case the async runtime cancels this task
-            let finisher = Finisher::new(|| {
-                let mut state = self.pdu_state.lock().unwrap();
-                state.receive.remove(&token);
-            });
-            (ready, finisher)
-        };
-
-        println!("waiting for answer");
-        // waiting for the answer
-        while ! *ready { self.received.notified().await; }
-        T::unpack_default(data).unwrap()
-	}
-
-	/// extract a received PDU and buffer it for reception by an eventual `self.pdu()` future waiting for it.
-	fn pdu_receive(&self, state: &mut PduState, frame: &[u8]) {
-        let mut frame = frame;
-        loop {
-            let header = PduHeader::unpack_from_slice(frame).unwrap();
-            if let Some(storage) = state.receive.get(&header.token()) {
-                // copy the PDU content in the reception buffer
-                // concurrency safety: this slice is written only by receiver task and read only once the receiver has set it ready
-                unsafe {std::slice::from_raw_parts_mut(
-                    storage.data.as_ptr() as *mut u8,
-                    storage.data.len(),
-                    )}
-                    .copy_from_slice(frame);
-                unsafe {&mut *(storage as *const PduStorage as *mut PduStorage)}
-                    .ready = true;
-            }
-            frame = &frame[<PduHeader>::PACKED_SIZE + header.len().value() as usize ..];
-            if ! header.next() {break}
-            if frame.len() == 0 {todo!("raise frame error")}
-        }
-        // the working count in the footer is useless for the master, mostly used by slaves
-        self.received.notify_waiters();
-    }
-
-	/// this is the socket reception handler
-	/// it receives and process one datagram, it may be called in loop with no particular timer since the sockets are assumed blocking
-	pub fn receive(&self) {
-        let mut receive = self.ethercat_receive.lock().unwrap();
-        let size = self.socket.receive(receive.deref_mut()).unwrap();
-        let frame = &receive[..size];
-
-        let header = EthercatHeader::unpack_from_slice(frame).unwrap();
-        let content = &frame[<EthercatHeader>::PACKED_SIZE ..];
-        assert_eq!(header.len as usize + <EthercatHeader>::PACKED_SIZE, frame.len());
-        match header.ty {
-            EthercatType::PDU => self.pdu_receive(
-                                    self.pdu_state.lock().unwrap().deref_mut(),
-                                    content,
-                                    ),
-            EthercatType::NetworkVariable => todo!(),
-            EthercatType::Mailbox => todo!(),
-        }
-	}
-	/// this is the socket sending handler
-	pub fn send(&self) {
-        let mut state = self.pdu_state.lock().unwrap();
-        println!("waiting for data to send");
-        let mut state = self.sendable.wait(state).unwrap();
-        println!("waiting additional data");
-        let mut state = self.send.wait_timeout(state, self.pdu_merge_time).unwrap().0;
-        println!("will send {:x} {:x}", state.send.len() as u16, EthercatType::PDU as u8);
-
-        let mut send = self.ethercat_send.lock().unwrap();
-        // send
-        send.extend_from_slice(EthercatHeader {
-            len: state.send.len() as u16,
-            ty: EthercatType::PDU,
-            }.pack().unwrap().as_bytes_slice());
-        send.extend_from_slice(&state.send);
-        // reset state
-        state.send.clear();
-        state.last_start = 0;
-        drop(state);
-
-        self.socket.send(send.deref()).unwrap();
-        // reset send
-        send.clear();
-        drop(send);
-	}
-}
-
-
-
-/// dynamically specifies a destination address on the ethercat loop
-pub enum Address {
-	/// every slave will receive and execute
-	Broadcast,
-	/// address will be determined by the topology (index of the slave in the ethernet loop)
-	AutoIncremented,
-	/// address has been set by the master previously
-	Configured(u32),
-	/// the logical memory is the destination, all slaves are concerned
-	Logical,
-}
-
-/// ethercat frame header (common to ethernet or UDP mediums) as described in ETG 1000.4 table 11
-// we cannot use the packed_field macro here because the bit fiddling is weird in this header
-// so here it is by hand
-#[derive(Clone, Debug)]
-struct EthercatHeader {
-    /// length of the ethercat frame (minus 2 bytes, which is the header)
-    len: u16,   // 11 bits
-    // 1 bit reserved
-    /// frame type
-    ty: EthercatType,  // 4 bits
-}
-impl PduData for EthercatHeader {
-    // type ByteArray = [u8; 2];
-    const PACKED_SIZE: usize = 16;
-    fn pack(&self, &[u8]) -> PackingResult<()> {
-        if self.len & 0xf000 != 0
-            {return Err(PackingError::InvalidValue)}
-        Ok((   (self.len & 0x0fff)
-            | ((self.ty as u8 as u16) << 12)
-          ).to_le_bytes())
-    }
-    fn unpack(src: &[u8]) -> PackingResult<Self> {
-        let n = u16::from_le_bytes(src.clone());
-        let len = n & 0x0fff;
-        let ty = match EthercatType::try_from((n >> 12) as u8) {
-            Ok(x) => x,
-            Err(_) => return Err(PackingError::InvalidValue),
-            };
-        Ok(Self {len, ty})
-    }
-}
-
-/// type of ethercat frame
-#[derive(TryFromPrimitive, Copy, Clone, Debug, Eq, PartialEq)]
-#[repr(u8)]
-enum EthercatType {
-    PDU = 0x1,
-    NetworkVariable = 0x4,
-    Mailbox = 0x5,
-}
-
-/// header for PDU exchange
-// #[derive(PackedStruct, Clone, Debug, Default)]
-// #[packed_struct(size_bytes="10", bit_numbering = "msb0", endian = "lsb")]
-// struct PduHeader {
-//     #[packed_field(bytes="0", ty="enum")]  command: PduCommand,
-//     #[packed_field(bytes="1")]  token: u8,
-//     #[packed_field(bytes="2:3")]    destination: u16,
-//     #[packed_field(bytes="4:5")]    address: u16,
-//     #[packed_field(bits="48:58")]   len: u16,
-//     #[packed_field(bits="62")]  circulating: bool,
-//     #[packed_field(bits="63")]  next: bool,
-//     #[packed_field(bytes="8:9")]  irq: u16,
-// }
-use bilge::prelude::*;
-
-#[derive(Clone, Default)]
-struct PduHeader {
-    command: u8,
-    token: u8,
-    destination: u16,
-    address: u16,
-    len: u11,
-    reserved: u3,
-    circulating: bool,
-    next: bool,
-    interrupt: u16,
-}
-
-impl PduData for PduHeader {
-    const ID: crate::data::TypeId = crate::data::TypeId::CUSTOM;
-    const PACKED_SIZE: usize = 80;
-
-    fn pack_slice(&self, data : &mut [u8], bitoffset: u8, bitsize: usize, bitordering: BitOrdering) -> PackingResult<()> {
-        self.command.pack(self);
-        self.token.pack(self);
-        Ok(());
-    }
-
-    fn unpack_slice(src: &[u8], bitoffset: u8, bitsize: usize, bitordering: BitOrdering) -> PackingResult<Self> {
-
-    }
-
-
-    fn pack(&self) -> PackingResult<Self> {
-        Ok(unsafe {std::mem::transmute::<&Self, &Self::ByteArray>(self)}.clone())}
-    fn unpack(src: &Self) -> PackingResult<Self> {
-        Ok(unsafe {std::mem::transmute::<&Self::ByteArray, &Self>(src)}.clone())
-    }
-}
-
-/// footer for PDU exchange
-#[derive(PackedStruct, Clone, Debug)]
-#[packed_struct(size_bytes="2", bit_numbering = "lsb0", endian = "lsb")]
-struct PduFooter {
-    #[packed_field(bytes="0:1")]  working_count: u16,
-}
-/// the possible PDU commands
-#[derive(PrimitiveEnum_u8, Default, Copy, Clone, Debug, Eq, PartialEq)]
-pub enum PduCommand {
-    /// no operation
-    #[default]
-    NOP = 0x0,
-
-    /// broadcast read
-    BRD = 0x07,
-    /// broadcast write
-    BWR = 0x08,
-    /// broadcast read & write
-    BRW = 0x09,
-
-    /// auto-incremented read
-    APRD = 0x01,
-    /// auto-incremented write
-    APWR = 0x02,
-    /// auto-incremented read & write
-    APRW = 0x03,
-
-    FPRD = 0x04,
-    FPWR = 0x05,
-    FPRW = 0x06,
-
-    LRD = 0x0A,
-    LWR = 0x0B,
-    LRW = 0x0C,
-
-    ARMW = 0x0D,
-    FRMW = 0x0E,
-}
-
-/// struct for internal use in RawMaster
-struct PduStorage {
-    data: &'static [u8],
-    ready: bool,
-}
-
-
-
-
-struct Finisher<F: FnOnce()> {
-    callback: Option<F>,
-}
-impl<F: FnOnce()> Finisher<F> {
-    fn new(callback: F) -> Self {Self{callback: Some(callback)}}
-}
-impl<F: FnOnce()>
-Drop for Finisher<F>  {
-    fn drop(&mut self) {
-        if let Some(callback) = self.callback.take() {
-            callback();
-        }
-    }
-}
-
-// struct EthercatFrame<'a> {
-//     /// length of the ethercat frame (minus 2 bytes, which is the header)
-//     len: u16,
-//     ty: EthercatType,
-//     data: &'a [u8],
-//
-//     fn unpack(buff: &'a [u8]) -> Result<Self>
-//     fn pack(&self, buff: &[u8]) -> Result
-// }
-// struct PduFrame<'a> {
-//     command: PduCommand,
-//     token: u8,
-//     destination: u16,
-//     address: u16,
-//     len: u16,
-//     circulating: bool,
-//     next: bool,
-//     irq: u16,
-//     data: &'a [u8],
-// }
-
-// struct EthercatFrame {
-//     field: Field<()>,
-//
-//     fn new(&self, field) -> Self  {Self{field}}
-//     fn len(&self) -> BitField<u16>    {self.field.as_bitfield().pick(BitField::new(0, 11))}
-//     fn ty(&self) -> BitField<EthercatType>  {self.field.as_bitfield().pick(BitField::new(14, 16))}
-//     fn data(&self, data: &[u8]) -> Field<()>  {self.field.pick(Field::new(0, self.len().get(data)))}
-// }
-//
-// let frame = EthercatFrame::from(data)
-// match frame.len().get() {
-//     match frame.ty().get() {
-//
-//     }
-// }
-//
-// let frame = EthercatFrame::append(data)
-// frame.len().set(12)
-// frame.ty().set(PDU)
-// let content = EthercatPDU::append(frame.data().get_mut())
-
-// struct EthercatFrame {
-//     fn size(content: usize) -> usize  {16 + content}
-//     fn len() -> BitField<u16>    {BitField::new(0, 11)}
-//     fn ty() -> BitField<EthercatType> {BitField::new(14, 16)}
-//     fn data<'a>(data: &'a [u8]) -> &'a [u8]  {data[16 .. self.len().get(data)]}
-// }
-//
-// match EthercatFrame::ty().get(data) {
-//     PDU => {
-//         let pdu = EthercatFrame::data(frame)
-//         match PduFrame::command().get(pdu)
-//         },
-// }
-
-// use std::time::Duration;
-// struct Event<T: Clone> {
-//     mutex: std::sync::Mutex<T>,
-//     cond: std::sync::Condvar,
-// }
-// impl Event<T: Clone> {
-//     fn new(value: T) -> Self {Self{
-//         mutex: std::sync::Mutex::new(value),
-//         cond: std::sync::Condvar::new(),
-//     }}
-//     fn wait(&self) -> T {
-//         let guard = self.mutex.lock().unwrap();
-//         self.cond.wait(guard).unwrap().clone()
-//     }
-//     fn wait_timeout(&self, dur: Duration) -> T {
-//         let guard = self.mutex.lock().unwrap();
-//         self.cond.wait_timeout(guard, duration).unwrap().clone()
-//     }
-//     fn notify_one(&self, value: T) {
-//         let guard = self.mutex.lock().unwrap();
-//         self.cond.notify_one();
-//     }
-//     fn notify_all(&self, value: T) -> {
-//         let guard = self.mutex.lock().unwrap();
-//         self.cond.notify_all();
-//     }
-// }
->>>>>>> caceb65b
+}