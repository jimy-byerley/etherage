/*!
	low level ethercat communication functions.

	It wraps an ethercat socket to schedule, send and receive ethercat frames containing data or commands.
*/

use std::{
    time::Instant,
    collections::HashMap,
    sync::{Mutex, Condvar},
    };
use core::{
    ops::DerefMut,
    time::Duration,
    };
use tokio::sync::Notify;
use bilge::prelude::*;

use crate::{
    socket::*,
    data::{self, Field, PduData, Storage, Cursor},
    };


/// maximum frame size, currently limited to the size tolerated by its header (content size coded with 11 bits)
const MAX_ETHERCAT_FRAME: usize = 2050;

/**
    low level ethercat communication functions, with no notion of slave.

    genericity allows to use a UDP socket or raw ethernet socket, see [crate::socket] for more details.

    This struct does not do any compile-time checking of the communication states on the slaves, and has no notion of slave, it is just executing the basic commands.

    The ethercat low level is all about PDUs: an ethercat frame intended for slaves is a PDU frame and PDU frames contain any number of PDU (Process Data Unit), each PDU is a command, acting on one of the 2 memories types:

   - **Physical Memory** (aka. registers)

		each slave has its own physical memory, commands for physical memory (`*P*`, `B*`) are addressing a specific slave, or combining the memory reads from all slaves

		The physical memory is divided into registers declared in [crate::registers]

	- **Logical Memory** (aka. fieldbus memory)

		this memory doesn't physically exist anywhere, but can be read/write using `L*`  commands with each slave contributing to the record according to the configuration set before.

		The logical memory is organized by the mapping set in the FMMU (Fieldbust Memory Management Unit)

	See variants of [PduCommand] for more details.

	The following scheme shows an overview of the features and memory areas of every ethercat slave. Memory copy operations are represented as plain arrows regardless of the real sequence of commands needed to perform the operation. *RT* flag marks what can be acheived in realtime, and what can not.

	![ethercat sub protocols](/etherage/schemes/ethercat-protocols.svg)
*/
pub struct RawMaster {
	/// (µs) acceptable delay time before sending buffered PDUs
	pdu_merge_time: Duration,

	// socket implementation
	socket: Box<dyn EthercatSocket + Send + Sync>,
	// synchronization signal for multitask reception
	received: Notify,
	sendable: Condvar,
	send: Condvar,
	sent: Condvar,

	// communication state
    // states are locked using [std::sync::Mutex] since it is recommended by async-io
    // they should not be held for too long (and never during blocking operations) so they shouldn't disturb the async runtime too much

	pdu_state: Mutex<PduState>,
	ethercat_receive: Mutex<[u8; MAX_ETHERCAT_FRAME]>,
}
struct PduState {
	pub token: u8,
	pub last_start: usize,
	pub last_end: usize,
	pub last_time: Instant,
	pub send: [u8; MAX_ETHERCAT_FRAME],
	pub receive: HashMap<u8, PduStorage>,
}
/// struct for internal use in RawMaster
struct PduStorage {
    data: &'static [u8],
    ready: bool,
    answers: u16,
}
impl RawMaster {
	pub fn new<S: EthercatSocket + 'static + Send + Sync>(socket: S) -> Self {
        Self {
            pdu_merge_time: std::time::Duration::from_micros(100), // microseconds

            socket: Box::new(socket),
            received: Notify::new(),
            sendable: Condvar::new(),
            send: Condvar::new(),
            sent: Condvar::new(),

            pdu_state: Mutex::new(PduState {
                token: 0,
                last_start: EthercatHeader::packed_size(),
                last_end: 0,
                last_time: Instant::now(),
                send: [0; MAX_ETHERCAT_FRAME],
                receive: HashMap::new(),
                }),
            ethercat_receive: Mutex::new([0; MAX_ETHERCAT_FRAME]),
        }
	}

	// shorthands to PDU commands
	// the slave address is actually packed and unpacked to actual commands again, but this is greatly shortening the code and the compiler should optimize that
	pub async fn brd<T: PduData>(&self, address: Field<T>) -> PduAnswer<T> {
        self.read(SlaveAddress::Broadcast, address).await
	}
	pub async fn bwr<T: PduData>(&self, address: Field<T>, data: T) -> PduAnswer<()> {
        self.write(SlaveAddress::Broadcast, address, data).await
	}
	pub async fn brw<T: PduData>(&self, address: Field<T>, data: T) -> PduAnswer<T> {
        self.exchange(SlaveAddress::Broadcast, address, data).await
	}

	pub async fn aprd<T: PduData>(&self, slave: u16, address: Field<T>) -> PduAnswer<T> {
        self.read(SlaveAddress::AutoIncremented(slave), address).await
	}
	pub async fn apwr<T: PduData>(&self, slave: u16, address: Field<T>, data: T) -> PduAnswer<()> {
        self.write(SlaveAddress::AutoIncremented(slave), address, data).await
	}
	pub async fn aprw<T: PduData>(&self, slave: u16, address: Field<T>, data: T) -> PduAnswer<T> {
        self.exchange(SlaveAddress::AutoIncremented(slave), address, data).await
	}
	pub async fn armw(&self) {todo!()}

	pub async fn fprd<T: PduData>(&self, slave: u16, address: Field<T>) -> PduAnswer<T> {
        self.read(SlaveAddress::Fixed(slave), address).await
	}
	pub async fn fpwr<T: PduData>(&self, slave: u16, address: Field<T>, data: T) -> PduAnswer<()> {
        self.write(SlaveAddress::Fixed(slave), address, data).await
	}
	pub async fn fprw<T: PduData>(&self, slave: u16, address: Field<T>, data: T) -> PduAnswer<T> {
        self.exchange(SlaveAddress::Fixed(slave), address, data).await
	}
	pub async fn frmw(&self) {todo!()}

	pub async fn lrd<T: PduData>(&self, address: Field<T>) -> PduAnswer<T> {
        self.read(SlaveAddress::Logical, address).await
	}
	pub async fn lwr<T: PduData>(&self, address: Field<T>, data: T) -> PduAnswer<()> {
        self.write(SlaveAddress::Logical, address, data).await
	}
	pub async fn lrw<T: PduData>(&self, address: Field<T>, data: T) -> PduAnswer<T> {
        self.exchange(SlaveAddress::Logical, address, data).await
	}
<<<<<<< HEAD
	
	/// maps to a `*RD` PDU command
=======

	/// maps to a *rd command
>>>>>>> 24e93ff6
	pub async fn read<T: PduData>(&self, slave: SlaveAddress, memory: Field<T>) -> PduAnswer<T> {
        let (command, slave) = match slave {
            SlaveAddress::Broadcast => (PduCommand::BRD, 0),
            SlaveAddress::AutoIncremented(address) => (PduCommand::APRD, 0u16.wrapping_sub(address)),
            SlaveAddress::Fixed(address) => (PduCommand::FPRD, address),
            SlaveAddress::Logical => (PduCommand::LRD, 0),
            };
        let mut buffer = T::Packed::uninit();
        buffer.as_mut().fill(0);
        PduAnswer {
			answers: self.pdu(command, slave, memory.offset as u16, &mut buffer.as_mut()[.. memory.len]).await,
			value: T::unpack(buffer.as_ref()).unwrap(),
			}
    }
	/// maps to a `*WR` PDU command
	pub async fn write<T: PduData>(&self, slave: SlaveAddress, memory: Field<T>, data: T) -> PduAnswer<()> {
        let (command, slave) = match slave {
            SlaveAddress::Broadcast => (PduCommand::BWR, 0),
            SlaveAddress::AutoIncremented(address) => (PduCommand::APWR, 0u16.wrapping_sub(address)),
            SlaveAddress::Fixed(address) => (PduCommand::FPWR, address),
            SlaveAddress::Logical => (PduCommand::LWR, 0),
            };
        let mut buffer = T::Packed::uninit();
        data.pack(buffer.as_mut()).unwrap();
		PduAnswer {
			answers: self.pdu(command, slave, memory.offset as u16, &mut buffer.as_mut()[.. memory.len]).await,
			value: (),
			}
	}
	/// maps to a `*RW` PDU command
	pub async fn exchange<T: PduData>(&self, slave: SlaveAddress, memory: Field<T>, data: T) -> PduAnswer<T> {
        let (command, slave) = match slave {
            SlaveAddress::Broadcast => (PduCommand::BRW, 0),
            SlaveAddress::AutoIncremented(address) => (PduCommand::APRW, 0u16.wrapping_sub(address)),
            SlaveAddress::Fixed(address) => (PduCommand::FPRW, address),
            SlaveAddress::Logical => (PduCommand::LRW, 0),
            };
        let mut buffer = T::Packed::uninit();
        data.pack(buffer.as_mut()).unwrap();
        PduAnswer {
			answers: self.pdu(command, slave, memory.offset as u16, &mut buffer.as_mut()[.. memory.len]).await,
			value: T::unpack(buffer.as_ref()).unwrap(),
			}
	}
<<<<<<< HEAD
	
	/**
        send a PDU command on the ethercat bus
	
        the PDU is buffered with more PDUs if possible
        
        returns the number of slaves that processed the command
    */
=======

	/// send a PDU on the ethercat bus
	/// the PDU is buffered with more PDUs if possible
	/// returns the number of slaves who processed the command
>>>>>>> 24e93ff6
	pub async fn pdu(&self, command: PduCommand, slave_address: u16, memory_address: u16, data: &mut [u8]) -> u16 {
        let token;
        let (ready, _finisher) = {
            // buffering the pdu sending
            let mut state = self.pdu_state.lock().unwrap();

            // sending the buffer if necessary
            while MAX_ETHERCAT_FRAME < state.last_end + data.len() + PduHeader::packed_size() + PduFooter::packed_size() {
                println!("no more space, waiting");
                self.send.notify_one();
                state = self.sent.wait(state).unwrap();
            }

            // reserving a token number to ensure no other task will exchange a PDU with the same token and receive our data
            token = state.token;
            (state.token, _) = state.token.overflowing_add(1);
            state.receive.insert(token, PduStorage {
                // memory safety: this slice is used outside this function, but always before return
                data: unsafe {std::slice::from_raw_parts(
                        data.as_ptr() as *const u8,
                        data.len(),
                        )},
                ready: false,
                answers: 0,
                });

            // change last value's PduHeader.next
            if state.last_start <= state.last_end {
                let range = state.last_start .. state.last_end;
                let place = &mut state.send[range];
                let mut header = PduHeader::unpack(place).unwrap();
                header.set_next(true);
                header.pack(place).unwrap();
            }
            else {
                state.last_time = Instant::now();
                state.last_end = state.last_start;
            }

            // stacking the PDU in self.pdu_receive
            let advance = {
                let range = state.last_end ..;
                let mut cursor = Cursor::new(&mut state.send[range]);
                cursor.pack(&PduHeader::new(
                    u8::from(command),
                    token,
                    slave_address,
                    memory_address,
                    u11::new(data.len().try_into().unwrap()),
                    false,
                    false,
                    u16::new(0),
                    )).unwrap();
                cursor.write(data).unwrap();
                cursor.pack(&PduFooter::new(0)).unwrap();
                cursor.position()
            };
            state.last_start = state.last_end;
            state.last_end = state.last_start + advance;

            self.sendable.notify_one();

            // memory safety: this item in the hashmap can be removed only by this function
            let ready = unsafe {&*(&state.receive[&token].ready as *const bool)};
            // clean up the receive table in case the async runtime cancels this task
            let finisher = Finisher::new(|| {
                let mut state = self.pdu_state.lock().unwrap();
                state.receive.remove(&token);
            });
            (ready, finisher)
        };

        // waiting for the answer
        while ! *ready { self.received.notified().await; }

		let state = self.pdu_state.lock().unwrap();
		state.receive[&token].answers
	}

	/// extract a received frame of PDUs and buffer each for reception by an eventual `self.pdu()` future waiting for it.
	fn pdu_receive(&self, state: &mut PduState, frame: &[u8]) {
        let mut frame = Cursor::new(frame);
        loop {
            let header = frame.unpack::<PduHeader>().unwrap();
            if let Some(storage) = state.receive.get(&header.token()) {
                let content = frame.read(usize::from(u16::from(header.len()))).unwrap();

                // copy the PDU content in the reception buffer
                // concurrency safety: this slice is written only by receiver task and read only once the receiver has set it ready
                unsafe {std::slice::from_raw_parts_mut(
                    storage.data.as_ptr() as *mut u8,
                    storage.data.len(),
                    )}
                    .copy_from_slice(content);
                let footer = frame.unpack::<PduFooter>().unwrap();
                let storage = unsafe {&mut *(storage as *const PduStorage as *mut PduStorage)};
				storage.ready = true;
				storage.answers = footer.value; //footer.working_count();
            }
            if ! header.next() {break}
            if frame.remain().len() == 0 {todo!("raise frame error")}
        }
        // the working count in the footer is useless for the master, mostly used by slaves
        self.received.notify_waiters();
    }
<<<<<<< HEAD
	
	/**
        this is the socket reception handler
	
        it receives and process one datagram, it may be called in loop with no particular timer since the sockets are assumed blocking
    */
=======

	/// this is the socket reception handler
	/// it receives and process one datagram, it may be called in loop with no particular timer since the sockets are assumed blocking
>>>>>>> 24e93ff6
	pub fn receive(&self) {
        let mut receive = self.ethercat_receive.lock().unwrap();
        let size = self.socket.receive(receive.deref_mut()).unwrap();
        let frame = &receive[.. size];

        let header = EthercatHeader::unpack(frame).unwrap();
        let content = &frame[EthercatHeader::packed_size() ..];
        let content = &content[.. header.len().value() as usize];

        assert!(header.len().value() as usize <= content.len());
        // TODO check working count to detect possible refused requests
        match header.ty() {
            EthercatType::PDU => self.pdu_receive(
                                    self.pdu_state.lock().unwrap().deref_mut(),
                                    content,
                                    ),
            // what is this ?
            EthercatType::NetworkVariable => todo!(),
            // no mailbox frame shall transit to this master, ignore it or raise an error ?
            EthercatType::Mailbox => {},
        }
	}
	/// this is the socket sending handler
	pub fn send(&self) {
        let state = self.pdu_state.lock().unwrap();
        let state = self.sendable.wait(state).unwrap();
        let mut state = self.send.wait_timeout(state, self.pdu_merge_time).unwrap().0;

        // check header
        EthercatHeader::new(
            u11::new((state.last_end - EthercatHeader::packed_size()) as u16),
            EthercatType::PDU,
            ).pack(&mut state.send).unwrap();

        // send
        // we are blocking the async machine until the send ends
        // we assume it is not a long operation to copy those data into the system buffer
        self.socket.send(&state.send[.. state.last_end]).unwrap();
        // reset state
        state.last_end = 0;
        state.last_start = EthercatHeader::packed_size();
        drop(state);
	}
}


/// dynamically specifies a destination address on the ethercat loop
pub enum SlaveAddress {
	/// every slave will receive and execute
	Broadcast,
	/// address will be determined by the topology (index of the slave in the ethernet loop)
	AutoIncremented(u16),
	/// address has been set by the master previously
	Fixed(u16),
	/// the logical memory is the destination, all slaves are concerned
	Logical,
}

pub struct PduAnswer<T> {
	pub answers: u16,
	pub value: T,
}
impl<T> PduAnswer<T> {
    pub fn one(self) -> T {
        self.exact(1)
    }
    pub fn exact(self, n: u16) -> T {
        assert_eq!(self.answers, n);
        self.value
    }
}


/// ethercat frame header (common to ethernet or UDP mediums) as described in ETG 1000.4 table 11
// we cannot use the packed_field macro here because the bit fiddling is weird in this header
// so here it is by hand
#[bitsize(16)]
#[derive(TryFromBits, DebugBits, Copy, Clone)]
struct EthercatHeader {
    /// length of the ethercat frame (minus 2 bytes, which is the header)
    len: u11,
    reserved: u1,
    /// frame type
    ty: EthercatType,
}
data::bilge_pdudata!(EthercatHeader, u16);

/// type of ethercat frame
#[bitsize(4)]
#[derive(TryFromBits, Debug, Copy, Clone)]
enum EthercatType {
    /// process data unit, use to exchange with physical and logical memory in realtime or not
    /// the mailbox content sent to slaves shall be written to the physical memory through these
    ///
    /// See ETG.1000.4
    PDU = 0x1,

    NetworkVariable = 0x4,

    /// mailbox gateway communication, between the master and non-slave devices, allowing non-slave devices to mailbox with the slaves
    /// this communication betwee, master and non-slave usually takes place in a TCP or UDP socket
    ///
    /// See ETG.8200
    Mailbox = 0x5,
}



/// header of a PDU frame, this one of the possible ethercat frames
#[bitsize(80)]
#[derive(FromBits, DebugBits, Clone, Default)]
struct PduHeader {
    /// PDU command, specifying whether logical or physical memory is accesses, addressing type, and what read/write operation
    command: u8,
    /// PDU task request identifier
    token: u8,
    /// slave address, its meaning depend on the command
    slave_address: u16,
    /// memory address of the data to access, which memory is accessed depend on the command
    memory_address: u16,
    /// data length following the header, excluding the footer. starting from `memory_address` in the addressed memory
    len: u11,
    reserved: u3,
    circulating: bool,
    /// true if there is an other PDU in the same PDU frame
    next: bool,
    interrupt: u16,
}
data::bilge_pdudata!(PduHeader, u80);

/// footer for PDU exchange
#[bitsize(16)]
#[derive(FromBits, DebugBits, Copy, Clone, Default)]
struct PduFooter {
    working_count: u16,
}
data::bilge_pdudata!(PduFooter, u16);

/// the possible PDU commands
#[bitsize(8)]
#[derive(FromBits, Debug, Copy, Clone, Default)]
pub enum PduCommand {
    /// no operation
    #[fallback]
    #[default]
    NOP = 0x0,

    /// broadcast read
    BRD = 0x07,
    /// broadcast write
    BWR = 0x08,
    /// broadcast read & write
    BRW = 0x09,

    /// auto-incremented slave read
    APRD = 0x01,
    /// auto-incremented slave write
    APWR = 0x02,
    /// auto-incremented slave read & write
    APRW = 0x03,

    /// fixed slave read
    FPRD = 0x04,
    /// fixed slave write
    FPWR = 0x05,
    /// fixed slave read & write
    FPRW = 0x06,

    /// logical memory read
    LRD = 0x0A,
    /// logical memory write
    LWR = 0x0B,
    /// logical memory read & write
    LRW = 0x0C,

    /// auto-incremented slave read multiple write
    ARMW = 0x0D,
    /// fixed slave read multiple write
    FRMW = 0x0E,
}



struct Finisher<F: FnOnce()> {
    callback: Option<F>,
}
impl<F: FnOnce()> Finisher<F> {
    fn new(callback: F) -> Self {Self{callback: Some(callback)}}
}
impl<F: FnOnce()>
Drop for Finisher<F>  {
    fn drop(&mut self) {
        if let Some(callback) = self.callback.take() {
            callback();
        }
    }
}<|MERGE_RESOLUTION|>--- conflicted
+++ resolved
@@ -151,13 +151,8 @@
 	pub async fn lrw<T: PduData>(&self, address: Field<T>, data: T) -> PduAnswer<T> {
         self.exchange(SlaveAddress::Logical, address, data).await
 	}
-<<<<<<< HEAD
-	
+
 	/// maps to a `*RD` PDU command
-=======
-
-	/// maps to a *rd command
->>>>>>> 24e93ff6
 	pub async fn read<T: PduData>(&self, slave: SlaveAddress, memory: Field<T>) -> PduAnswer<T> {
         let (command, slave) = match slave {
             SlaveAddress::Broadcast => (PduCommand::BRD, 0),
@@ -202,8 +197,7 @@
 			value: T::unpack(buffer.as_ref()).unwrap(),
 			}
 	}
-<<<<<<< HEAD
-	
+
 	/**
         send a PDU command on the ethercat bus
 	
@@ -211,12 +205,6 @@
         
         returns the number of slaves that processed the command
     */
-=======
-
-	/// send a PDU on the ethercat bus
-	/// the PDU is buffered with more PDUs if possible
-	/// returns the number of slaves who processed the command
->>>>>>> 24e93ff6
 	pub async fn pdu(&self, command: PduCommand, slave_address: u16, memory_address: u16, data: &mut [u8]) -> u16 {
         let token;
         let (ready, _finisher) = {
@@ -322,18 +310,12 @@
         // the working count in the footer is useless for the master, mostly used by slaves
         self.received.notify_waiters();
     }
-<<<<<<< HEAD
-	
+
 	/**
         this is the socket reception handler
 	
         it receives and process one datagram, it may be called in loop with no particular timer since the sockets are assumed blocking
     */
-=======
-
-	/// this is the socket reception handler
-	/// it receives and process one datagram, it may be called in loop with no particular timer since the sockets are assumed blocking
->>>>>>> 24e93ff6
 	pub fn receive(&self) {
         let mut receive = self.ethercat_receive.lock().unwrap();
         let size = self.socket.receive(receive.deref_mut()).unwrap();
