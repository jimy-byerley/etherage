--- conflicted
+++ resolved
@@ -53,39 +53,21 @@
     
     - **Physical Memory** (aka. registers)
     
-<<<<<<< HEAD
-		each slave has its own physical memory, commands for physical memory (`*P*`, `B*`) are addressing a specific slave, or combining the memory reads from all slaves
-		
-		The physical memory is divided into registers declared in [crate::registers]
-	
-	- **Logical Memory** (aka. fieldbus memory)
-	
-		this memory doesn't physically exist anywhere, but can be read/write using `L*`  commands with each slave contributing to the record according to the configuration set before.
-		
-		The logical memory is organized by the mapping set in the FMMU (Fieldbust Memory Management Unit). [crate::mapping] helps on this task.
-		
-	See variants of [PduCommand] and [Self::pdu] for more details.
-	
-	The following scheme shows an overview of the features and memory areas of every ethercat slave. Memory copy operations are represented as plain arrows regardless of the real sequence of commands needed to perform the operation. *RT* flag marks what can be acheived in realtime, and what can not.
-	
+        each slave has its own physical memory, commands for physical memory (`*P*`, `B*`) are addressing a specific slave, or combining the memory reads from all slaves
+
+        The physical memory is divided into registers declared in [crate::registers]
+
+    - **Logical Memory** (aka. fieldbus memory)
+
+        this memory doesn't physically exist anywhere, but can be read/write using `L*`  commands with each slave contributing to the record according to the configuration set before.
+
+        The logical memory is organized by the mapping set in the FMMU (Fieldbust Memory Management Unit). [crate::mapping] helps on this task.
+
+    See variants of [PduCommand] and [Self::pdu] for more details.
+
+    The following scheme shows an overview of the features and memory areas of every ethercat slave. Memory copy operations are represented as plain arrows regardless of the real sequence of commands needed to perform the operation. *RT* flag marks what can be acheived in realtime, and what can not.
+
 	![ethercat sub protocols](https://raw.githubusercontent.com/jimy-byerley/etherage/master/schemes/ethercat-protocols.svg)
-=======
-        each slave has its own physical memory, commands for physical memory (`*P*`, `B*`) are addressing a specific slave, or combining the memory reads from all slaves
-
-        The physical memory is divided into registers declared in [crate::registers]
-
-    - **Logical Memory** (aka. fieldbus memory)
-
-        this memory doesn't physically exist anywhere, but can be read/write using `L*`  commands with each slave contributing to the record according to the configuration set before.
-
-        The logical memory is organized by the mapping set in the FMMU (Fieldbust Memory Management Unit). [crate::mapping] helps on this task.
-
-    See variants of [PduCommand] and [Self::pdu] for more details.
-
-    The following scheme shows an overview of the features and memory areas of every ethercat slave. Memory copy operations are represented as plain arrows regardless of the real sequence of commands needed to perform the operation. *RT* flag marks what can be acheived in realtime, and what can not.
-
-    ![ethercat sub protocols](/etherage/schemes/ethercat-protocols.svg)
->>>>>>> 3d8d2c0c
 */
 
 pub struct RawMaster {
