--- conflicted
+++ resolved
@@ -184,13 +184,8 @@
         let mut buffer = T::Packed::uninit();
         buffer.as_mut().fill(0);
         PduAnswer {
-<<<<<<< HEAD
-			answers: self.pdu(command, slave, memory.byte as u32, &mut buffer.as_mut()[.. memory.len]).await,
+			answers: self.pdu(command, slave, memory.byte as u32, &mut buffer.as_mut()[.. memory.len], false).await,
 			data: buffer,
-=======
-			answers: self.pdu(command, slave, memory.byte as u32, &mut buffer.as_mut()[.. memory.len], false).await,
-			value: T::unpack(buffer.as_ref()).unwrap(),
->>>>>>> 8fb728b6
 			}
     }
 	/// maps to a PDU *WR command
@@ -204,13 +199,8 @@
         let mut buffer = T::Packed::uninit();
         data.pack(buffer.as_mut()).unwrap();
 		PduAnswer {
-<<<<<<< HEAD
-			answers: self.pdu(command, slave, memory.byte as u32, &mut buffer.as_mut()[.. memory.len]).await,
+			answers: self.pdu(command, slave, memory.byte as u32, &mut buffer.as_mut()[.. memory.len], false).await,
 			data: [],
-=======
-			answers: self.pdu(command, slave, memory.byte as u32, &mut buffer.as_mut()[.. memory.len], false).await,
-			value: (),
->>>>>>> 8fb728b6
 			}
 	}
 	/// maps to a PDU *RW command
@@ -224,13 +214,8 @@
         let mut buffer = T::Packed::uninit();
         data.pack(buffer.as_mut()).unwrap();
         PduAnswer {
-<<<<<<< HEAD
-			answers: self.pdu(command, slave, memory.byte as u32, &mut buffer.as_mut()[.. memory.len]).await,
+			answers: self.pdu(command, slave, memory.byte as u32, &mut buffer.as_mut()[.. memory.len], false).await,
 			data: buffer,
-=======
-			answers: self.pdu(command, slave, memory.byte as u32, &mut buffer.as_mut()[.. memory.len], false).await,
-			value: T::unpack(buffer.as_ref()).unwrap(),
->>>>>>> 8fb728b6
 			}
 	}
 
@@ -389,27 +374,17 @@
         let _finisher = Finisher::new(|| self.received.notify_waiters());
         let mut frame = Cursor::new(frame);
         loop {
-<<<<<<< HEAD
             let header = frame.unpack::<PduHeader>()
                             .map_err(|_| EthercatError::Protocol("unable to unpack PDU header, skiping all remaning PDUs in frame"))?;
             
-=======
-            let header = frame.unpack::<PduHeader>().unwrap();
-
->>>>>>> 8fb728b6
             let token = usize::from(header.token());
             if token >= state.receive.len()
                 {return Err(EthercatError::Protocol("received inconsistent PDU token"))}
             
             if let Some(mut storage) = state.receive[token].as_mut() {
-<<<<<<< HEAD
                 let content = frame.read(usize::from(u16::from(header.len())))
                     .map_err(|_|  EthercatError::Protocol("unable to unpack PDU size"))?;
                 
-=======
-                let content = frame.read(usize::from(u16::from(header.len()))).unwrap();
-
->>>>>>> 8fb728b6
                 // copy the PDU content in the reception buffer
                 // concurrency safety: this slice is written only by receiver task and read only once the receiver has set it ready
                 storage.data.copy_from_slice(content);
@@ -424,7 +399,6 @@
         }
         Ok(())
     }
-<<<<<<< HEAD
 	
 	/**
         this is the socket reception handler
@@ -443,20 +417,6 @@
             {return Err(EthercatError::Protocol("received frame header has inconsistent length"))}
         let content = &frame.remain()[.. header.len().value() as usize];
         
-=======
-
-	/// this is the socket reception handler
-	/// it receives and process one datagram, it may be called in loop with no particular timer since the sockets are assumed blocking
-	pub fn receive(&self) {
-        let mut receive = self.ethercat_receive.lock().unwrap();
-        let size = self.socket.receive(receive.deref_mut()).unwrap();
-        let frame = &receive[.. size];
-
-        let header = EthercatHeader::unpack(frame).unwrap();
-        let content = &frame[EthercatHeader::packed_size() ..];
-        let content = &content[.. header.len().value() as usize];
-
->>>>>>> 8fb728b6
         assert!(header.len().value() as usize <= content.len());
         // TODO check working count to detect possible refused requests
         match header.ty() {
@@ -472,13 +432,6 @@
         Ok(())
 	}
 	/// this is the socket sending handler
-<<<<<<< HEAD
-	pub fn send(&self) -> EthercatResult<()> {
-        let state = self.pdu_state.lock().unwrap();
-        let state = self.sendable.wait(state).unwrap();
-        let mut state = self.send.wait_timeout(state, self.pdu_merge_time).unwrap().0;
-        
-=======
 	pub fn send(&self) {
         let mut state = self.pdu_state.lock().unwrap();
         // wait indefinitely if no data to send
@@ -492,7 +445,6 @@
                     |state| ! state.ready,
                     ).unwrap().0;}
 
->>>>>>> 8fb728b6
         // check header
         EthercatHeader::new(
             u11::new((state.last_end - EthercatHeader::packed_size()) as u16),
@@ -507,13 +459,8 @@
         state.ready = false;
         state.last_end = 0;
         state.last_start = EthercatHeader::packed_size();
-<<<<<<< HEAD
-        drop(state);
-        
+        self.sent.notify_waiters();
         Ok(())
-=======
-        self.sent.notify_waiters();
->>>>>>> 8fb728b6
 	}
 }
 
