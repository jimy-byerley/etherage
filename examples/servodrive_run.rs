--- conflicted
+++ resolved
@@ -26,12 +26,7 @@
         std::thread::spawn(move || loop {
             master.send().unwrap();
     })};
-<<<<<<< HEAD
-    std::thread::sleep(Duration::from_millis(100));
     
-=======
-
->>>>>>> 8fb728b6
     println!("create mapping");
     let config = mapping::Config::default();
     let mapping = Mapping::new(&config);
@@ -54,40 +49,25 @@
                 let _current_torque  = pdo.push(sdo::cia402::current::torque);
     drop(slave);
     println!("done {:#?}", config);
-<<<<<<< HEAD
     
     let allocator = mapping::Allocator::new();
-    let mut group = tokio::sync::Mutex::new(allocator.group(&master, &mapping));
+    let group = allocator.group(&master, &mapping);
     
-=======
-
-    let allocator = mapping::Allocator::new();
-    let group = allocator.group(&master, &mapping);
-
->>>>>>> 8fb728b6
     println!("group {:#?}", group);
     println!("fields {:#?}", (statusword, controlword));
 
-    let mut slave = Slave::raw(&master, SlaveAddress::AutoIncremented(0));
+    let mut slave = Slave::raw(master.clone(), SlaveAddress::AutoIncremented(0));
     slave.switch(CommunicationState::Init).await?;
     slave.set_address(1).await?;
     slave.init_mailbox().await?;
     slave.init_coe().await;
-<<<<<<< HEAD
     slave.switch(CommunicationState::PreOperational).await?;
-    group.get_mut().configure(&slave).await?;
+    
+    group.configure(&slave).await?;
+    
     slave.switch(CommunicationState::SafeOperational).await?;
     slave.switch(CommunicationState::Operational).await?;
-    
-    
-=======
-    slave.switch(CommunicationState::PreOperational).await;
-    group.configure(&slave).await;
-    slave.switch(CommunicationState::SafeOperational).await;
-    slave.switch(CommunicationState::Operational).await;
 
-
->>>>>>> 8fb728b6
     let cycle = tokio::sync::Notify::new();
 
     (
