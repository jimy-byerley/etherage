--- conflicted
+++ resolved
@@ -1,5 +1,4 @@
 use std::sync::Arc;
-use core::time::Duration;
 use futures_concurrency::future::Join;
 use etherage::{Field, EthernetSocket, RawMaster, EthercatResult};
 
@@ -16,26 +15,14 @@
         std::thread::spawn(move || loop {
             master.send().unwrap();
     })};
-<<<<<<< HEAD
-    std::thread::sleep(Duration::from_millis(100));
-    
-=======
-    std::thread::sleep(Duration::from_millis(500));
 
->>>>>>> 8fb728b6
     let reg = Field::<u16>::simple(0x1234);
     let slave = 0;
 
     // test read/write
-<<<<<<< HEAD
     let received = master.aprd(slave, reg).await.one()?;
     master.apwr(slave, reg, received).await.one()?;
-    
-=======
-    let received = master.aprd(slave, reg).await;
-    master.apwr(slave, reg, received.value).await;
 
->>>>>>> 8fb728b6
     // test simultaneous read/write
     (
         async {
