--- conflicted
+++ resolved
@@ -1,4 +1,3 @@
-<<<<<<< HEAD
 use std::sync::Arc;
 use core::time::Duration;
 use etherage::{PduData, Field, PduAnswer, EthernetSocket, RawMaster};
@@ -17,13 +16,13 @@
             master.send();
     })};
     std::thread::sleep(Duration::from_millis(500));
-    
+
     let reg = Field::<u16>::simple(0x1234);
-            
+
     // test read/write
     let received = master.aprd(reg).await;
     master.apwr(reg, received.value).await;
-    
+
     // test simultaneous read/write
     let t1 = {
         let master = master.clone();
@@ -43,30 +42,7 @@
     };
     t1.await.unwrap();
     t2.await.unwrap();
-    
+
 //     println!("received {:x}", value);
     Ok(())
-}
-=======
-use std::sync::Arc;
-use core::time::Duration;
-use etherage::{PduData, EthernetSocket, RawMaster};
-
-#[tokio::main]
-async fn main() -> std::io::Result<()> {
-    let mut master = Arc::new(RawMaster::new(EthernetSocket::new("eno1")?));
-    {
-        let master = master.clone();
-        std::thread::spawn(move || loop {
-            master.receive();
-    })};
-    {
-        let master = master.clone();
-        std::thread::spawn(move || loop {
-            master.send();
-    })};
-    std::thread::sleep(Duration::from_millis(500));
-    let some: u16 = master.aprd(0x1234).await;
-    Ok(())
-}
->>>>>>> caceb65b
+}