<<<<<<< HEAD
use std::{
    sync::Arc,
    error::Error,
    };
use core::time::Duration;
=======
use std::sync::Arc;
>>>>>>> 8fb728b6
use futures_concurrency::future::Join;
use etherage::{
    EthernetSocket, SlaveAddress, CommunicationState,
    master::Master,
    sdo,
    registers,
    };
use bilge::prelude::u2;

#[tokio::main]
async fn main() -> Result<(), Box<dyn Error>> {
    let master = Arc::new(Master::new(EthernetSocket::new("eno1")?));
    {
        let master = master.clone();
        std::thread::spawn(move || loop {
            unsafe {master.get_raw()}.receive().unwrap();
    })};
    {
        let master = master.clone();
        std::thread::spawn(move || loop {
            unsafe {master.get_raw()}.send().unwrap();
    })};
<<<<<<< HEAD
    std::thread::sleep(Duration::from_millis(100));
=======
>>>>>>> 8fb728b6
    
    master.reset_addresses().await;

//     // sequencial version
//     let mut iter = master.discover().await;
//     while let Some(mut slave) = iter.next().await {
//         println!("slave {:?}", slave.address());
//         let SlaveAddress::AutoIncremented(i) = slave.address()
//             else {panic!("slave already has a fixed address")};
//
//         slave.switch(CommunicationState::Init).await;
//         slave.set_address(i+1).await;
//         slave.init_mailbox().await;
//         slave.init_coe().await;
//         slave.switch(CommunicationState::PreOperational).await;
//
//         let mut can = slave.coe().await;
//         let priority = u2::new(0);
//
//         let info = slave.physical_read(registers::dl::information).await;
//         let mut name = [0; 50];
//         let mut hardware = [0; 50];
//         let mut software = [0; 50];
//
//         println!("  slave {}: {:?} - ecat type {:?} rev {:?} build {:?} - hardware {:?} software {:?}",
//                 i,
//                 std::str::from_utf8(
//                     &can.sdo_read_slice(&sdo::device_name.downcast(), priority, &mut name).await
//                     ).unwrap().trim_end(),
//                 info.ty(),
//                 info.revision(),
//                 info.build(),
//                 std::str::from_utf8(
//                     &can.sdo_read_slice(&sdo::manufacturer_hardware_version.downcast(), priority, &mut hardware).await
//                     ).unwrap().trim_end(),
//                 std::str::from_utf8(
//                     &can.sdo_read_slice(&sdo::manufacturer_software_version.downcast(), priority, &mut software).await
//                     ).unwrap().trim_end(),
//                 );
//     }

    // concurrent version
    let mut iter = master.discover().await;
    let mut pool = Vec::new();
    while let Some(mut slave) = iter.next().await {
        pool.push(async move {
            let SlaveAddress::AutoIncremented(i) = slave.address()
                else {panic!("slave already has a fixed address")};
<<<<<<< HEAD
            let task = async {
                slave.switch(CommunicationState::Init).await?;
                slave.set_address(i+1).await?;
                slave.init_mailbox().await?;
                slave.init_coe().await;
                slave.switch(CommunicationState::PreOperational).await?;
                
                let mut can = slave.coe().await;
                let priority = u2::new(0);
                
                let info = slave.physical_read(registers::dl::information).await?;
                let mut name = [0; 50];
                let mut hardware = [0; 50];
                let mut software = [0; 50];
                
                println!("  slave {}: {:?} - ecat type {:?} rev {:?} build {:?} - hardware {:?} software {:?}", 
                        i,
                        std::str::from_utf8(
                            &can.sdo_read_slice(&sdo::device::name, priority, &mut name).await?
                            ).unwrap().trim_end(),
                        info.ty(),
                        info.revision(),
                        info.build(),
                        std::str::from_utf8(
                            &can.sdo_read_slice(&sdo::device::hardware_version, priority, &mut hardware).await?
                            ).unwrap().trim_end(),
                        std::str::from_utf8(
                            &can.sdo_read_slice(&sdo::device::software_version, priority, &mut software).await?
                            ).unwrap().trim_end(),
                        );
                Result::<_, Box<dyn Error>>::Ok(())
            };
            if let Err(err) = task.await
                {println!("slave {}: failure: {:?}", i, err)}
=======

            slave.switch(CommunicationState::Init).await;
            slave.set_address(i+1).await;
            slave.init_mailbox().await;
            slave.init_coe().await;
            slave.switch(CommunicationState::PreOperational).await;

            let mut can = slave.coe().await;
            let priority = u2::new(0);

            let info = slave.physical_read(registers::dl::information).await;
            let mut name = [0; 50];
            let mut hardware = [0; 50];
            let mut software = [0; 50];

            println!("  slave {}: {:?} - ecat type {:?} rev {:?} build {:?} - hardware {:?} software {:?}",
                    i,
                    std::str::from_utf8(
                        &can.sdo_read_slice(&sdo::device::name, priority, &mut name).await
                        ).unwrap().trim_end(),
                    info.ty(),
                    info.revision(),
                    info.build(),
                    std::str::from_utf8(
                        &can.sdo_read_slice(&sdo::device::hardware_version, priority, &mut hardware).await
                        ).unwrap().trim_end(),
                    std::str::from_utf8(
                        &can.sdo_read_slice(&sdo::device::software_version, priority, &mut software).await
                        ).unwrap().trim_end(),
                    );
>>>>>>> 8fb728b6
        });
    }
    pool.join().await;

    Ok(())
}<|MERGE_RESOLUTION|>--- conflicted
+++ resolved
@@ -1,12 +1,7 @@
-<<<<<<< HEAD
 use std::{
     sync::Arc,
     error::Error,
     };
-use core::time::Duration;
-=======
-use std::sync::Arc;
->>>>>>> 8fb728b6
 use futures_concurrency::future::Join;
 use etherage::{
     EthernetSocket, SlaveAddress, CommunicationState,
@@ -29,10 +24,6 @@
         std::thread::spawn(move || loop {
             unsafe {master.get_raw()}.send().unwrap();
     })};
-<<<<<<< HEAD
-    std::thread::sleep(Duration::from_millis(100));
-=======
->>>>>>> 8fb728b6
     
     master.reset_addresses().await;
 
@@ -81,7 +72,6 @@
         pool.push(async move {
             let SlaveAddress::AutoIncremented(i) = slave.address()
                 else {panic!("slave already has a fixed address")};
-<<<<<<< HEAD
             let task = async {
                 slave.switch(CommunicationState::Init).await?;
                 slave.set_address(i+1).await?;
@@ -116,38 +106,6 @@
             };
             if let Err(err) = task.await
                 {println!("slave {}: failure: {:?}", i, err)}
-=======
-
-            slave.switch(CommunicationState::Init).await;
-            slave.set_address(i+1).await;
-            slave.init_mailbox().await;
-            slave.init_coe().await;
-            slave.switch(CommunicationState::PreOperational).await;
-
-            let mut can = slave.coe().await;
-            let priority = u2::new(0);
-
-            let info = slave.physical_read(registers::dl::information).await;
-            let mut name = [0; 50];
-            let mut hardware = [0; 50];
-            let mut software = [0; 50];
-
-            println!("  slave {}: {:?} - ecat type {:?} rev {:?} build {:?} - hardware {:?} software {:?}",
-                    i,
-                    std::str::from_utf8(
-                        &can.sdo_read_slice(&sdo::device::name, priority, &mut name).await
-                        ).unwrap().trim_end(),
-                    info.ty(),
-                    info.revision(),
-                    info.build(),
-                    std::str::from_utf8(
-                        &can.sdo_read_slice(&sdo::device::hardware_version, priority, &mut hardware).await
-                        ).unwrap().trim_end(),
-                    std::str::from_utf8(
-                        &can.sdo_read_slice(&sdo::device::software_version, priority, &mut software).await
-                        ).unwrap().trim_end(),
-                    );
->>>>>>> 8fb728b6
         });
     }
     pool.join().await;
