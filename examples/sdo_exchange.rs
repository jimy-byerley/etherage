use std::{
    sync::Arc,
    error::Error,
    };
use core::time::Duration;
use futures_concurrency::future::Join;
use etherage::{
    EthernetSocket, RawMaster,
    Sdo, SlaveAddress, Slave, CommunicationState,
    };
use bilge::prelude::u2;

#[tokio::main]
async fn main() -> Result<(), Box<dyn Error>> {
    let master = Arc::new(RawMaster::new(EthernetSocket::new("eno1")?));
    {
        let master = master.clone();
        std::thread::spawn(move || loop {
            master.receive().unwrap();
    })};
    {
        let master = master.clone();
        std::thread::spawn(move || loop {
            master.send().unwrap();
    })};
<<<<<<< HEAD
    std::thread::sleep(Duration::from_millis(100));
    
=======
    std::thread::sleep(Duration::from_millis(500));

>>>>>>> 8fb728b6
    let mut slave = Slave::raw(&master, SlaveAddress::AutoIncremented(0));
    slave.switch(CommunicationState::Init).await?;
    slave.set_address(1).await?;
    slave.init_mailbox().await?;
    slave.init_coe().await;
<<<<<<< HEAD
    slave.switch(CommunicationState::PreOperational).await?;
    
=======
    slave.switch(CommunicationState::PreOperational).await;

>>>>>>> 8fb728b6
    let sdo = Sdo::<u32>::complete(0x1c12);
    let priority = u2::new(1);

    // test read/write
<<<<<<< HEAD
    let received = slave.coe().await.sdo_read(&sdo, priority).await?;
    slave.coe().await.sdo_write(&sdo, priority, received).await?;
    
=======
    let received = slave.coe().await.sdo_read(&sdo, priority).await;
    slave.coe().await.sdo_write(&sdo, priority, received).await;

>>>>>>> 8fb728b6
    // test concurrent read/write
    (
        async {
            println!("begin");
            let received = slave.coe().await.sdo_read(&sdo, priority).await.unwrap();
            println!("between");
            slave.coe().await.sdo_write(&sdo, priority, received).await.unwrap();
            println!("end");
        },
        async {
            println!("begin");
            let received = slave.coe().await.sdo_read(&sdo, priority).await.unwrap();
            println!("between");
            slave.coe().await.sdo_write(&sdo, priority, received).await.unwrap();
            println!("end");
        },
    ).join().await;

    Ok(())
}<|MERGE_RESOLUTION|>--- conflicted
+++ resolved
@@ -2,7 +2,6 @@
     sync::Arc,
     error::Error,
     };
-use core::time::Duration;
 use futures_concurrency::future::Join;
 use etherage::{
     EthernetSocket, RawMaster,
@@ -23,38 +22,22 @@
         std::thread::spawn(move || loop {
             master.send().unwrap();
     })};
-<<<<<<< HEAD
-    std::thread::sleep(Duration::from_millis(100));
-    
-=======
-    std::thread::sleep(Duration::from_millis(500));
 
->>>>>>> 8fb728b6
-    let mut slave = Slave::raw(&master, SlaveAddress::AutoIncremented(0));
+    let mut slave = Slave::raw(master.clone(), SlaveAddress::AutoIncremented(0));
     slave.switch(CommunicationState::Init).await?;
     slave.set_address(1).await?;
     slave.init_mailbox().await?;
     slave.init_coe().await;
-<<<<<<< HEAD
+
     slave.switch(CommunicationState::PreOperational).await?;
-    
-=======
-    slave.switch(CommunicationState::PreOperational).await;
 
->>>>>>> 8fb728b6
     let sdo = Sdo::<u32>::complete(0x1c12);
     let priority = u2::new(1);
 
     // test read/write
-<<<<<<< HEAD
     let received = slave.coe().await.sdo_read(&sdo, priority).await?;
     slave.coe().await.sdo_write(&sdo, priority, received).await?;
     
-=======
-    let received = slave.coe().await.sdo_read(&sdo, priority).await;
-    slave.coe().await.sdo_write(&sdo, priority, received).await;
-
->>>>>>> 8fb728b6
     // test concurrent read/write
     (
         async {
