<<<<<<< HEAD
[package]
name = "etherage"
categories = ["science::robotics", "no-std", "network-programming"]
version = "0.1.0"
edition = "2021"
license = "MIT OR Apache-2.0"
readme = "README.md"
description = "An EtherCAT master in pure-Rust very close to the ethercat nature"
keywords = ["no-std", "beckhoff", "ethercat", "igh", "soem", "omron"]
resolver = "2"

[dependencies]
async-io = { version = "1.13.0", optional = true }
futures-lite = { version = "1.12.0", default-features = false }
atomic_enum = "0.2.0"
defmt = "0.3.2"
heapless = "0.7.16"
log = "0.4.17"
num_enum = { version = "^0.6.0", default-features = false }
packed_struct = { version = "0.10.0", default-features = false }
tokio = { version = "1.21.2", features = ["rt-multi-thread", "macros", "sync", "time"] }
bilge = {version="^0.1.4", git="https://github.com/hecatia-elegua/bilge"}

[target.'cfg(target_os = "linux")'.dependencies]
libc = "0.2.134"
thread-priority = "0.13.1"

[dev-dependencies]
env_logger = "0.10.0"
ctrlc = "3.2.3"
=======
[package]
name = "etherage"
categories = ["science::robotics", "no-std", "network-programming"]
version = "0.1.0"
edition = "2021"
license = "MIT OR Apache-2.0"
readme = "README.md"
description = "An EtherCAT master in pure-Rust very close to the ethercat nature"
keywords = ["no-std", "beckhoff", "ethercat", "igh", "soem", "omron"]
resolver = "2"

[dependencies]
# async-io = { version = "1.13.0", optional = true }
# futures-lite = { version = "1.12.0", default-features = false }
futures = { version = "^0.3.8" }
atomic_enum = "0.2.0"
# defmt = "0.3.2"
heapless = "0.7.16"
log = "0.4.17"
num_enum = { version = "^0.6.0", default-features = false }
packed_struct = { version = "0.10.0", default-features = false }
tokio = { version = "1.21.2", features = ["rt-multi-thread", "macros", "sync", "time"] }
bilge = {version="^0.1.4", git="https://github.com/hecatia-elegua/bilge"}

[target.'cfg(target_os = "linux")'.dependencies]
libc = "0.2.134"
thread-priority = "0.13.1"

[dev-dependencies]
env_logger = "0.10.0"
ctrlc = "3.2.3"
>>>>>>> 3cd6bc8b
<|MERGE_RESOLUTION|>--- conflicted
+++ resolved
@@ -1,35 +1,3 @@
-<<<<<<< HEAD
-[package]
-name = "etherage"
-categories = ["science::robotics", "no-std", "network-programming"]
-version = "0.1.0"
-edition = "2021"
-license = "MIT OR Apache-2.0"
-readme = "README.md"
-description = "An EtherCAT master in pure-Rust very close to the ethercat nature"
-keywords = ["no-std", "beckhoff", "ethercat", "igh", "soem", "omron"]
-resolver = "2"
-
-[dependencies]
-async-io = { version = "1.13.0", optional = true }
-futures-lite = { version = "1.12.0", default-features = false }
-atomic_enum = "0.2.0"
-defmt = "0.3.2"
-heapless = "0.7.16"
-log = "0.4.17"
-num_enum = { version = "^0.6.0", default-features = false }
-packed_struct = { version = "0.10.0", default-features = false }
-tokio = { version = "1.21.2", features = ["rt-multi-thread", "macros", "sync", "time"] }
-bilge = {version="^0.1.4", git="https://github.com/hecatia-elegua/bilge"}
-
-[target.'cfg(target_os = "linux")'.dependencies]
-libc = "0.2.134"
-thread-priority = "0.13.1"
-
-[dev-dependencies]
-env_logger = "0.10.0"
-ctrlc = "3.2.3"
-=======
 [package]
 name = "etherage"
 categories = ["science::robotics", "no-std", "network-programming"]
@@ -60,5 +28,4 @@
 
 [dev-dependencies]
 env_logger = "0.10.0"
-ctrlc = "3.2.3"
->>>>>>> 3cd6bc8b
+ctrlc = "3.2.3"